--- conflicted
+++ resolved
@@ -225,38 +225,13 @@
     /// Otherwise, refer to the errors section of [`embed`] for a list of errors
     /// that may occur.
     ///
-<<<<<<< HEAD
-    /// [the Discord Docs/Embed Limits]: https://discord.com/developers/docs/resources/channel#embed-limits
-    /// [`EMBED_COUNT_LIMIT`]: Self::EMBED_COUNT_LIMIT
-    pub fn embeds(
-        mut self,
-        embeds: Option<&'a [Embed]>,
-    ) -> Result<Self, UpdateWebhookMessageError> {
-        if let Some(embeds_present) = embeds {
-            if embeds_present.len() > Self::EMBED_COUNT_LIMIT {
-                return Err(UpdateWebhookMessageError {
-                    kind: UpdateWebhookMessageErrorType::TooManyEmbeds,
-                    source: None,
-                });
-            }
-
-            for (idx, embed) in embeds_present.iter().enumerate() {
-                if let Err(source) = validate_inner::embed(embed) {
-                    return Err(UpdateWebhookMessageError {
-                        kind: UpdateWebhookMessageErrorType::EmbedTooLarge { index: idx },
-                        source: Some(Box::new(source)),
-                    });
-                }
-            }
-=======
     /// [`EMBED_COUNT_LIMIT`]: twilight_validate::message::EMBED_COUNT_LIMIT
     /// [`TooManyEmbeds`]: twilight_validate::message::MessageValidationErrorType::TooManyEmbeds
     /// [`embed`]: twilight_validate::embed::embed
-    /// [the discord docs]: https://discord.com/developers/docs/resources/channel#embed-limits
+    /// [the Discord Docs/Embed Limits]: https://discord.com/developers/docs/resources/channel#embed-limits
     pub fn embeds(mut self, embeds: Option<&'a [Embed]>) -> Result<Self, MessageValidationError> {
         if let Some(embeds) = embeds {
             validate_embeds(embeds)?;
->>>>>>> 128bd33f
         }
 
         self.fields.embeds = Some(NullableField(embeds));
