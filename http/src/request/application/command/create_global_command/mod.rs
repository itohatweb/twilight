mod chat_input;
mod message;
mod user;

pub use self::{
    chat_input::CreateGlobalChatInputCommand, message::CreateGlobalMessageCommand,
    user::CreateGlobalUserCommand,
};

use crate::Client;
use twilight_model::id::{marker::ApplicationMarker, Id};
use twilight_validate::command::CommandValidationError;

/// Create a new global command.
<<<<<<< HEAD
///
/// The name must be between 1 and 32 characters in length. Creating a command
/// with the same name as an already-existing global command will overwrite the
/// old command. See [the Discord Docs/Create Global Application Command].
///
/// [the Discord Docs/Create Global Application Command]: https://discord.com/developers/docs/interactions/application-commands#create-global-application-command
=======
>>>>>>> 128bd33f
#[must_use = "the command must have a type"]
pub struct CreateGlobalCommand<'a> {
    application_id: Id<ApplicationMarker>,
    http: &'a Client,
}

impl<'a> CreateGlobalCommand<'a> {
    pub(crate) const fn new(http: &'a Client, application_id: Id<ApplicationMarker>) -> Self {
        Self {
            application_id,
            http,
        }
    }

    /// Create a new chat input global command.
    ///
<<<<<<< HEAD
    /// The description must be between 1 and 100 characters in length. Creating
    /// a command with the same name as an already-existing global command will
    /// overwrite the old command. See [the Discord Docs/Create Global Application Command].
=======
    /// The command name must only contain alphanumeric characters and lowercase
    /// variants must be used where possible. Special characters `-` and `_` are
    /// allowed. The description must be between 1 and 100 characters in length.
    ///
    /// Creating a command with the same name as an already-existing global
    /// command will overwrite the old command. See [the discord docs] for more
    /// information.
>>>>>>> 128bd33f
    ///
    /// # Errors
    ///
    /// Returns an error of type [`NameLengthInvalid`] or [`NameCharacterInvalid`]
    /// if the command name is invalid.
    ///
<<<<<<< HEAD
    /// [the Discord Docs/Create Global Application Command]: https://discord.com/developers/docs/interactions/application-commands#create-global-application-command
=======
    /// Returns an error of type [`DescriptionInvalid`] if the
    /// command description is not between 1 and 100 characters.
    ///
    /// [`NameLengthInvalid`]: twilight_validate::command::CommandValidationErrorType::NameLengthInvalid
    /// [`NameCharacterInvalid`]: twilight_validate::command::CommandValidationErrorType::NameCharacterInvalid
    /// [`DescriptionInvalid`]: twilight_validate::command::CommandValidationErrorType::DescriptionInvalid
    /// [the discord docs]: https://discord.com/developers/docs/interactions/application-commands#create-global-application-command
>>>>>>> 128bd33f
    pub fn chat_input(
        self,
        name: &'a str,
        description: &'a str,
    ) -> Result<CreateGlobalChatInputCommand<'a>, CommandValidationError> {
        CreateGlobalChatInputCommand::new(self.http, self.application_id, name, description)
    }

    /// Create a new message global command.
    ///
    /// Creating a command with the same name as an already-existing global
    /// command will overwrite the old command. See [the Discord Docs/Create Global Application Command] for more
    /// information.
    ///
<<<<<<< HEAD
    /// [the Discord Docs/Create Global Application Command]: https://discord.com/developers/docs/interactions/application-commands#create-global-application-command
    pub const fn message(self) -> CreateGlobalMessageCommand<'a> {
        CreateGlobalMessageCommand::new(self.http, self.application_id, self.name)
=======
    /// # Errors
    ///
    /// Returns an error of type [`NameLengthInvalid`] if the command name is
    /// not between 1 and 32 characters.
    ///
    /// [`NameLengthInvalid`]: twilight_validate::command::CommandValidationErrorType::NameLengthInvalid
    /// [the discord docs]: https://discord.com/developers/docs/interactions/application-commands#create-global-application-command
    pub fn message(
        self,
        name: &'a str,
    ) -> Result<CreateGlobalMessageCommand<'a>, CommandValidationError> {
        CreateGlobalMessageCommand::new(self.http, self.application_id, name)
>>>>>>> 128bd33f
    }

    /// Create a new user global command.
    ///
    /// Creating a command with the same name as an already-existing global
    /// command will overwrite the old command. See [the Discord Docs/Create Global Application Command] for more
    /// information.
    ///
<<<<<<< HEAD
    /// [the Discord Docs/Create Global Application Command]: https://discord.com/developers/docs/interactions/application-commands#create-global-application-command
    pub const fn user(self) -> CreateGlobalUserCommand<'a> {
        CreateGlobalUserCommand::new(self.http, self.application_id, self.name)
=======
    /// # Errors
    ///
    /// Returns an error of type [`NameLengthInvalid`] if the command name is
    /// not between 1 and 32 characters.
    ///
    /// [`NameLengthInvalid`]: twilight_validate::command::CommandValidationErrorType::NameLengthInvalid
    /// [the discord docs]: https://discord.com/developers/docs/interactions/application-commands#create-global-application-command
    pub fn user(
        self,
        name: &'a str,
    ) -> Result<CreateGlobalUserCommand<'a>, CommandValidationError> {
        CreateGlobalUserCommand::new(self.http, self.application_id, name)
>>>>>>> 128bd33f
    }
}<|MERGE_RESOLUTION|>--- conflicted
+++ resolved
@@ -12,15 +12,6 @@
 use twilight_validate::command::CommandValidationError;
 
 /// Create a new global command.
-<<<<<<< HEAD
-///
-/// The name must be between 1 and 32 characters in length. Creating a command
-/// with the same name as an already-existing global command will overwrite the
-/// old command. See [the Discord Docs/Create Global Application Command].
-///
-/// [the Discord Docs/Create Global Application Command]: https://discord.com/developers/docs/interactions/application-commands#create-global-application-command
-=======
->>>>>>> 128bd33f
 #[must_use = "the command must have a type"]
 pub struct CreateGlobalCommand<'a> {
     application_id: Id<ApplicationMarker>,
@@ -37,11 +28,6 @@
 
     /// Create a new chat input global command.
     ///
-<<<<<<< HEAD
-    /// The description must be between 1 and 100 characters in length. Creating
-    /// a command with the same name as an already-existing global command will
-    /// overwrite the old command. See [the Discord Docs/Create Global Application Command].
-=======
     /// The command name must only contain alphanumeric characters and lowercase
     /// variants must be used where possible. Special characters `-` and `_` are
     /// allowed. The description must be between 1 and 100 characters in length.
@@ -49,16 +35,12 @@
     /// Creating a command with the same name as an already-existing global
     /// command will overwrite the old command. See [the discord docs] for more
     /// information.
->>>>>>> 128bd33f
     ///
     /// # Errors
     ///
     /// Returns an error of type [`NameLengthInvalid`] or [`NameCharacterInvalid`]
     /// if the command name is invalid.
     ///
-<<<<<<< HEAD
-    /// [the Discord Docs/Create Global Application Command]: https://discord.com/developers/docs/interactions/application-commands#create-global-application-command
-=======
     /// Returns an error of type [`DescriptionInvalid`] if the
     /// command description is not between 1 and 100 characters.
     ///
@@ -66,7 +48,6 @@
     /// [`NameCharacterInvalid`]: twilight_validate::command::CommandValidationErrorType::NameCharacterInvalid
     /// [`DescriptionInvalid`]: twilight_validate::command::CommandValidationErrorType::DescriptionInvalid
     /// [the discord docs]: https://discord.com/developers/docs/interactions/application-commands#create-global-application-command
->>>>>>> 128bd33f
     pub fn chat_input(
         self,
         name: &'a str,
@@ -81,11 +62,6 @@
     /// command will overwrite the old command. See [the Discord Docs/Create Global Application Command] for more
     /// information.
     ///
-<<<<<<< HEAD
-    /// [the Discord Docs/Create Global Application Command]: https://discord.com/developers/docs/interactions/application-commands#create-global-application-command
-    pub const fn message(self) -> CreateGlobalMessageCommand<'a> {
-        CreateGlobalMessageCommand::new(self.http, self.application_id, self.name)
-=======
     /// # Errors
     ///
     /// Returns an error of type [`NameLengthInvalid`] if the command name is
@@ -98,7 +74,6 @@
         name: &'a str,
     ) -> Result<CreateGlobalMessageCommand<'a>, CommandValidationError> {
         CreateGlobalMessageCommand::new(self.http, self.application_id, name)
->>>>>>> 128bd33f
     }
 
     /// Create a new user global command.
@@ -107,11 +82,6 @@
     /// command will overwrite the old command. See [the Discord Docs/Create Global Application Command] for more
     /// information.
     ///
-<<<<<<< HEAD
-    /// [the Discord Docs/Create Global Application Command]: https://discord.com/developers/docs/interactions/application-commands#create-global-application-command
-    pub const fn user(self) -> CreateGlobalUserCommand<'a> {
-        CreateGlobalUserCommand::new(self.http, self.application_id, self.name)
-=======
     /// # Errors
     ///
     /// Returns an error of type [`NameLengthInvalid`] if the command name is
@@ -124,6 +94,5 @@
         name: &'a str,
     ) -> Result<CreateGlobalUserCommand<'a>, CommandValidationError> {
         CreateGlobalUserCommand::new(self.http, self.application_id, name)
->>>>>>> 128bd33f
     }
 }