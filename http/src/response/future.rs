use super::{Response, StatusCode};
use crate::{
    api_error::ApiError,
    error::{Error, ErrorType},
};
use hyper::{client::ResponseFuture as HyperResponseFuture, StatusCode as HyperStatusCode};
use std::{
    future::Future,
    marker::PhantomData,
    mem,
    pin::Pin,
    sync::{
        atomic::{AtomicBool, Ordering},
        Arc,
    },
    task::{Context, Poll},
    time::Duration,
};
use tokio::time::{self, Timeout};
use twilight_http_ratelimiting::{ticket::TicketSender, RatelimitHeaders, WaitForTicketFuture};
use twilight_model::id::{marker::GuildMarker, Id};

type Output<T> = Result<Response<T>, Error>;

enum InnerPoll<T> {
    Advance(ResponseFutureStage),
    Pending(ResponseFutureStage),
    Ready(Output<T>),
}

struct Chunking {
    future: Pin<Box<dyn Future<Output = Result<Vec<u8>, Error>> + Send + Sync + 'static>>,
    status: HyperStatusCode,
}

impl Chunking {
    fn poll<T>(mut self, cx: &mut Context<'_>) -> InnerPoll<T> {
        let bytes = match Pin::new(&mut self.future).poll(cx) {
            Poll::Ready(Ok(bytes)) => bytes,
            Poll::Ready(Err(source)) => return InnerPoll::Ready(Err(source)),
            Poll::Pending => {
                return InnerPoll::Pending(ResponseFutureStage::Chunking(Self {
                    future: self.future,
                    status: self.status,
                }))
            }
        };

        let error = match crate::json::from_bytes::<ApiError>(&bytes) {
            Ok(error) => error,
            Err(source) => {
                return InnerPoll::Ready(Err(Error {
                    kind: ErrorType::Parsing { body: bytes },
                    source: Some(Box::new(source)),
                }));
            }
        };

<<<<<<< HEAD
=======
        #[cfg(feature = "tracing")]
        if let ApiError::General(general) = &error {
            use crate::api_error::ErrorCode;

            if let ErrorCode::Other(num) = general.code {
                tracing::debug!("got unknown API error code variant: {}; {:?}", num, error);
            }
        }

>>>>>>> 90668b5f
        InnerPoll::Ready(Err(Error {
            kind: ErrorType::Response {
                body: bytes,
                error,
                status: StatusCode::new(self.status.as_u16()),
            },
            source: None,
        }))
    }
}

struct Failed {
    source: Error,
}

impl Failed {
    fn poll<T>(self, _: &mut Context<'_>) -> InnerPoll<T> {
        InnerPoll::Ready(Err(self.source))
    }
}

struct InFlight {
    future: Pin<Box<Timeout<HyperResponseFuture>>>,
    guild_id: Option<Id<GuildMarker>>,
    invalid_token: Option<Arc<AtomicBool>>,
    tx: Option<TicketSender>,
}

impl InFlight {
    fn poll<T>(mut self, cx: &mut Context<'_>) -> InnerPoll<T> {
        let resp = match Pin::new(&mut self.future).poll(cx) {
            Poll::Ready(Ok(Ok(resp))) => resp,
            Poll::Ready(Ok(Err(source))) => {
                return InnerPoll::Ready(Err(Error {
                    kind: ErrorType::RequestError,
                    source: Some(Box::new(source)),
                }))
            }
            Poll::Ready(Err(source)) => {
                return InnerPoll::Ready(Err(Error {
                    kind: ErrorType::RequestTimedOut,
                    source: Some(Box::new(source)),
                }))
            }
            Poll::Pending => {
                return InnerPoll::Pending(ResponseFutureStage::InFlight(Self {
                    future: self.future,
                    guild_id: self.guild_id,
                    invalid_token: self.invalid_token,
                    tx: self.tx,
                }))
            }
        };

        // If the API sent back an Unauthorized response, then the client's
        // configured token is permanently invalid and future requests must be
        // ignored to avoid API bans.
        if resp.status() == HyperStatusCode::UNAUTHORIZED {
            if let Some(invalid_token) = self.invalid_token {
                invalid_token.store(true, Ordering::Relaxed);
            }
        }

        if let Some(tx) = self.tx {
            let headers = resp
                .headers()
                .iter()
                .map(|(key, value)| (key.as_str(), value.as_bytes()));

            match RatelimitHeaders::from_pairs(headers) {
                Ok(v) => {
                    let _res = tx.headers(Some(v));
                }
                #[cfg_attr(not(feature = "tracing"), allow(unused_variables))]
                Err(source) => {
                    #[cfg(feature = "tracing")]
                    tracing::warn!("header parsing failed: {:?}; {:?}", source, resp);

                    let _res = tx.headers(None);
                }
            }
        }

        let status = resp.status();

        if status.is_success() {
            #[cfg(feature = "decompression")]
            let mut resp = resp;
            // Inaccurate since end-users can only access the decompressed body.
            #[cfg(feature = "decompression")]
            resp.headers_mut().remove(hyper::header::CONTENT_LENGTH);

            let mut response = Response::new(resp);

            if let Some(guild_id) = self.guild_id {
                response.set_guild_id(guild_id);
            }

            return InnerPoll::Ready(Ok(response));
        }

        match status {
            HyperStatusCode::TOO_MANY_REQUESTS => {
                #[cfg(feature = "tracing")]
                tracing::warn!("429 response: {:?}", resp)
            }
            HyperStatusCode::SERVICE_UNAVAILABLE => {
                return InnerPoll::Ready(Err(Error {
                    kind: ErrorType::ServiceUnavailable { response: resp },
                    source: None,
                }));
            }
            _ => {}
        }

        let fut = async {
            Response::<()>::new(resp)
                .bytes()
                .await
                .map_err(|source| Error {
                    kind: ErrorType::ChunkingResponse,
                    source: Some(Box::new(source)),
                })
        };

        InnerPoll::Advance(ResponseFutureStage::Chunking(Chunking {
            future: Box::pin(fut),
            status,
        }))
    }
}

struct RatelimitQueue {
    guild_id: Option<Id<GuildMarker>>,
    invalid_token: Option<Arc<AtomicBool>>,
    pre_flight_check: Option<Box<dyn FnOnce() -> bool + Send + 'static>>,
    request_timeout: Duration,
    response_future: HyperResponseFuture,
    wait_for_sender: WaitForTicketFuture,
}

impl RatelimitQueue {
    fn poll<T>(mut self, cx: &mut Context<'_>) -> InnerPoll<T> {
        let tx = match Pin::new(&mut self.wait_for_sender).poll(cx) {
            Poll::Ready(Ok(tx)) => tx,
            Poll::Ready(Err(source)) => {
                return InnerPoll::Ready(Err(Error {
                    kind: ErrorType::RatelimiterTicket,
                    source: Some(source),
                }))
            }
            Poll::Pending => {
                return InnerPoll::Pending(ResponseFutureStage::RatelimitQueue(Self {
                    guild_id: self.guild_id,
                    invalid_token: self.invalid_token,
                    pre_flight_check: self.pre_flight_check,
                    request_timeout: self.request_timeout,
                    response_future: self.response_future,
                    wait_for_sender: self.wait_for_sender,
                }))
            }
        };

        if let Some(pre_flight_check) = self.pre_flight_check {
            if !pre_flight_check() {
                return InnerPoll::Advance(ResponseFutureStage::Failed(Failed {
                    source: Error {
                        kind: ErrorType::RequestCanceled,
                        source: None,
                    },
                }));
            }
        }

        InnerPoll::Advance(ResponseFutureStage::InFlight(InFlight {
            future: Box::pin(time::timeout(self.request_timeout, self.response_future)),
            guild_id: self.guild_id,
            invalid_token: self.invalid_token,
            tx: Some(tx),
        }))
    }
}

enum ResponseFutureStage {
    Chunking(Chunking),
    Completed,
    Failed(Failed),
    InFlight(InFlight),
    RatelimitQueue(RatelimitQueue),
}

/// Future that will resolve to a [`Response`].
///
/// # Canceling a response future pre-flight
///
/// Response futures can be canceled pre-flight via
/// [`ResponseFuture::set_pre_flight`]. This allows you to cancel requests that
/// are no longer necessary once they have been cleared by the ratelimit queue,
/// which may be necessary in scenarios where requests are being spammed. Refer
/// to its documentation for more information.
///
/// # Errors
///
/// Returns an [`ErrorType::Json`] error type if serializing the response body
/// of the request failed.
///
/// Returns an [`ErrorType::Parsing`] error type if the request failed and the
/// error in the response body could not be deserialized.
///
/// Returns an [`ErrorType::RequestCanceled`] error type if the request was
/// canceled by the user.
///
/// Returns an [`ErrorType::RequestError`] error type if creating the request
/// failed.
///
/// Returns an [`ErrorType::RequestTimedOut`] error type if the request timed
/// out. The timeout value is configured via [`ClientBuilder::timeout`].
///
/// Returns an [`ErrorType::Response`] error type if the request failed.
///
/// Returns an [`ErrorType::ServiceUnavailable`] error type if the Discord API
/// is unavailable.
///
/// [`ClientBuilder::timeout`]: crate::client::ClientBuilder::timeout
/// [`ErrorType::Json`]: crate::error::ErrorType::Json
/// [`ErrorType::Parsing`]: crate::error::ErrorType::Parsing
/// [`ErrorType::RequestCanceled`]: crate::error::ErrorType::RequestCanceled
/// [`ErrorType::RequestError`]: crate::error::ErrorType::RequestError
/// [`ErrorType::RequestTimedOut`]: crate::error::ErrorType::RequestTimedOut
/// [`ErrorType::Response`]: crate::error::ErrorType::Response
/// [`ErrorType::ServiceUnavailable`]: crate::error::ErrorType::ServiceUnavailable
/// [`Response`]: super::Response
#[must_use = "futures do nothing unless you `.await` or poll them"]
pub struct ResponseFuture<T> {
    phantom: PhantomData<T>,
    stage: ResponseFutureStage,
}

impl<T> ResponseFuture<T> {
    pub(crate) fn new(
        invalid_token: Option<Arc<AtomicBool>>,
        future: Timeout<HyperResponseFuture>,
        ratelimit_tx: Option<TicketSender>,
    ) -> Self {
        Self {
            phantom: PhantomData,
            stage: ResponseFutureStage::InFlight(InFlight {
                future: Box::pin(future),
                guild_id: None,
                invalid_token,
                tx: ratelimit_tx,
            }),
        }
    }

    /// Set a function to call after clearing the ratelimiter but prior to
    /// sending the request to determine if the request is still valid.
    ///
    /// This function will be a no-op if the request has failed, has already
    /// passed the ratelimiter, or if there is no ratelimiter configured.
    ///
    /// Returns whether the pre flight function was set.
    ///
    /// # Examples
    ///
    /// Delete a message, but immediately before sending the request check if
    /// the request should still be sent:
    ///
    /// ```no_run
    /// # #[tokio::main] async fn main() -> Result<(), Box<dyn std::error::Error>> {
    /// use std::{collections::HashSet, env, sync::{Arc, Mutex}};
    /// use twilight_http::{error::ErrorType, Client};
    /// use twilight_model::id::{ChannelId, MessageId};
    ///
    /// let channel_id = ChannelId::new(1).expect("non zero id");
    /// let message_id = MessageId::new(2).expect("non zero id");
    ///
    /// let channels_ignored = {
    ///     let mut map = HashSet::new();
    ///     map.insert(channel_id);
    ///
    ///     Arc::new(Mutex::new(map))
    /// };
    ///
    /// let client = Client::new(env::var("DISCORD_TOKEN")?);
    /// let mut req = client.delete_message(channel_id, message_id).exec();
    ///
    /// let channels_ignored_clone = channels_ignored.clone();
    /// req.set_pre_flight(Box::new(move || {
    ///     // imagine you have some logic here to external state that checks
    ///     // whether the request should still be performed
    ///     let channels_ignored = channels_ignored_clone
    ///         .lock()
    ///         .expect("channels poisoned");
    ///
    ///     !channels_ignored.contains(&channel_id)
    /// }));
    ///
    /// // the pre-flight check will cancel the request
    /// assert!(matches!(
    ///     req.await.unwrap_err().kind(),
    ///     ErrorType::RequestCanceled,
    /// ));
    /// # Ok(()) }
    /// ```
    pub fn set_pre_flight(
        &mut self,
        pre_flight: Box<dyn FnOnce() -> bool + Send + 'static>,
    ) -> bool {
        if let ResponseFutureStage::RatelimitQueue(queue) = &mut self.stage {
            queue.pre_flight_check = Some(pre_flight);

            true
        } else {
            false
        }
    }

    pub(crate) const fn error(source: Error) -> Self {
        Self {
            phantom: PhantomData,
            stage: ResponseFutureStage::Failed(Failed { source }),
        }
    }

    pub(crate) fn ratelimit(
        guild_id: Option<Id<GuildMarker>>,
        invalid_token: Option<Arc<AtomicBool>>,
        wait_for_sender: WaitForTicketFuture,
        request_timeout: Duration,
        response_future: HyperResponseFuture,
    ) -> Self {
        Self {
            phantom: PhantomData,
            stage: ResponseFutureStage::RatelimitQueue(RatelimitQueue {
                guild_id,
                invalid_token,
                pre_flight_check: None,
                request_timeout,
                response_future,
                wait_for_sender,
            }),
        }
    }

    /// Set the ID of the relevant guild.
    ///
    /// Necessary for [`MemberBody`] and [`MemberListBody`] deserialization.
    pub(crate) fn set_guild_id(&mut self, guild_id: Id<GuildMarker>) {
        match &mut self.stage {
            ResponseFutureStage::InFlight(stage) => {
                stage.guild_id.replace(guild_id);
            }
            ResponseFutureStage::RatelimitQueue(stage) => {
                stage.guild_id.replace(guild_id);
            }
            _ => {}
        }
    }
}

impl<T: Unpin> Future for ResponseFuture<T> {
    type Output = Output<T>;

    fn poll(mut self: Pin<&mut Self>, cx: &mut Context<'_>) -> Poll<Self::Output> {
        loop {
            let stage = mem::replace(&mut self.stage, ResponseFutureStage::Completed);

            let result = match stage {
                ResponseFutureStage::Chunking(chunking) => chunking.poll(cx),
                ResponseFutureStage::Completed => panic!("future already completed"),
                ResponseFutureStage::Failed(failed) => failed.poll(cx),
                ResponseFutureStage::InFlight(in_flight) => in_flight.poll(cx),
                ResponseFutureStage::RatelimitQueue(queue) => queue.poll(cx),
            };

            match result {
                InnerPoll::Advance(stage) => {
                    self.stage = stage;
                }
                InnerPoll::Pending(stage) => {
                    self.stage = stage;

                    return Poll::Pending;
                }
                InnerPoll::Ready(output) => {
                    self.stage = ResponseFutureStage::Completed;

                    return Poll::Ready(output);
                }
            }
        }
    }
}<|MERGE_RESOLUTION|>--- conflicted
+++ resolved
@@ -56,18 +56,6 @@
             }
         };
 
-<<<<<<< HEAD
-=======
-        #[cfg(feature = "tracing")]
-        if let ApiError::General(general) = &error {
-            use crate::api_error::ErrorCode;
-
-            if let ErrorCode::Other(num) = general.code {
-                tracing::debug!("got unknown API error code variant: {}; {:?}", num, error);
-            }
-        }
-
->>>>>>> 90668b5f
         InnerPoll::Ready(Err(Error {
             kind: ErrorType::Response {
                 body: bytes,
