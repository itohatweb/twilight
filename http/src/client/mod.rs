mod builder;
mod interaction;

pub use self::{builder::ClientBuilder, interaction::InteractionClient};

use crate::request::guild::GetGuildWidget;
#[allow(deprecated)]
use crate::{
    error::{Error, ErrorType},
    request::{
        channel::{
            invite::{CreateInvite, DeleteInvite, GetChannelInvites, GetInvite},
            message::{
                CreateMessage, CrosspostMessage, DeleteMessage, DeleteMessages, GetChannelMessages,
                GetMessage, UpdateMessage,
            },
            reaction::{
                delete_reaction::TargetUser, CreateReaction, DeleteAllReaction, DeleteAllReactions,
                DeleteReaction, GetReactions, RequestReactionType,
            },
            stage::{
                CreateStageInstance, DeleteStageInstance, GetStageInstance, UpdateStageInstance,
            },
            thread::{
                AddThreadMember, CreateThread, CreateThreadFromMessage,
                GetJoinedPrivateArchivedThreads, GetPrivateArchivedThreads,
                GetPublicArchivedThreads, GetThreadMember, GetThreadMembers, JoinThread,
                LeaveThread, RemoveThreadMember, UpdateThread,
            },
            webhook::{
                CreateWebhook, DeleteWebhook, DeleteWebhookMessage, ExecuteWebhook,
                GetChannelWebhooks, GetWebhook, GetWebhookMessage, UpdateWebhook,
                UpdateWebhookMessage, UpdateWebhookWithToken,
            },
            CreatePin, CreateTypingTrigger, DeleteChannel, DeleteChannelPermission, DeletePin,
            FollowNewsChannel, GetChannel, GetPins, UpdateChannel, UpdateChannelPermission,
        },
        guild::{
            ban::{CreateBan, DeleteBan, GetBan, GetBans},
            create_guild::CreateGuildError,
            emoji::{CreateEmoji, DeleteEmoji, GetEmoji, GetEmojis, UpdateEmoji},
            integration::{DeleteGuildIntegration, GetGuildIntegrations},
            member::{
                AddGuildMember, AddRoleToMember, GetGuildMembers, GetMember, RemoveMember,
                RemoveRoleFromMember, SearchGuildMembers, UpdateGuildMember,
            },
            role::{CreateRole, DeleteRole, GetGuildRoles, UpdateRole, UpdateRolePositions},
            sticker::{
                CreateGuildSticker, DeleteGuildSticker, GetGuildSticker, GetGuildStickers,
                UpdateGuildSticker,
            },
            update_guild_channel_positions::Position,
            user::{UpdateCurrentUserVoiceState, UpdateUserVoiceState},
            CreateGuild, CreateGuildChannel, CreateGuildPrune, DeleteGuild, GetActiveThreads,
            GetAuditLog, GetGuild, GetGuildChannels, GetGuildInvites, GetGuildPreview,
            GetGuildPruneCount, GetGuildVanityUrl, GetGuildVoiceRegions, GetGuildWebhooks,
<<<<<<< HEAD
            GetGuildWelcomeScreen, GetGuildWidgetSettings, UpdateCurrentMember,
            UpdateCurrentUserNick, UpdateGuild, UpdateGuildChannelPositions,
            UpdateGuildWelcomeScreen, UpdateGuildWidget,
=======
            GetGuildWelcomeScreen, GetGuildWidget, UpdateCurrentMember, UpdateGuild,
            UpdateGuildChannelPositions, UpdateGuildWelcomeScreen, UpdateGuildWidget,
        },
        scheduled_event::{
            CreateGuildScheduledEvent, DeleteGuildScheduledEvent, GetGuildScheduledEvent,
            GetGuildScheduledEventUsers, GetGuildScheduledEvents, UpdateGuildScheduledEvent,
>>>>>>> c6a40abe
        },
        sticker::{GetNitroStickerPacks, GetSticker},
        template::{
            CreateGuildFromTemplate, CreateTemplate, DeleteTemplate, GetTemplate, GetTemplates,
            SyncTemplate, UpdateTemplate,
        },
        user::{
            CreatePrivateChannel, GetCurrentUser, GetCurrentUserConnections,
            GetCurrentUserGuildMember, GetCurrentUserGuilds, GetUser, LeaveGuild,
            UpdateCurrentUser,
        },
        GetGateway, GetUserApplicationInfo, GetVoiceRegions, Method, Request,
    },
    response::ResponseFuture,
    API_VERSION,
};
use hyper::{
    client::Client as HyperClient,
    header::{HeaderMap, HeaderValue, AUTHORIZATION, CONTENT_LENGTH, CONTENT_TYPE, USER_AGENT},
    Body,
};
use std::{
    convert::AsRef,
    sync::{
        atomic::{AtomicBool, Ordering},
        Arc,
    },
    time::Duration,
};
use tokio::time;
use twilight_http_ratelimiting::Ratelimiter;
use twilight_model::{
    channel::{message::allowed_mentions::AllowedMentions, ChannelType},
    guild::Permissions,
    id::{
        marker::{
            ApplicationMarker, ChannelMarker, EmojiMarker, GuildMarker, IntegrationMarker,
            MessageMarker, RoleMarker, ScheduledEventMarker, StickerMarker, UserMarker,
            WebhookMarker,
        },
        Id,
    },
};
use twilight_validate::{
    channel::ChannelValidationError, request::ValidationError, sticker::StickerValidationError,
};

#[cfg(feature = "hyper-rustls")]
type HttpsConnector<T> = hyper_rustls::HttpsConnector<T>;
#[cfg(all(feature = "hyper-tls", not(feature = "hyper-rustls")))]
type HttpsConnector<T> = hyper_tls::HttpsConnector<T>;

#[cfg(feature = "trust-dns")]
type HttpConnector = hyper_trust_dns::TrustDnsHttpConnector;
#[cfg(not(feature = "trust-dns"))]
type HttpConnector = hyper::client::HttpConnector;

/// Twilight's http client.
///
/// Almost all of the client methods require authentication, and as such, the client must be
/// supplied with a Discord Token. Get yours [here].
///
/// # Interactions
///
/// HTTP interaction requests may be accessed via the [`Client::interaction`]
/// method.
///
/// # OAuth
///
/// To use Bearer tokens prefix the token with `"Bearer "`, including the space
/// at the end like so:
///
/// ```no_run
/// # fn main() -> Result<(), Box<dyn std::error::Error>> {
/// use std::env;
/// use twilight_http::Client;
///
/// let bearer = env::var("BEARER_TOKEN")?;
/// let token = format!("Bearer {}", bearer);
///
/// let client = Client::new(token);
/// # Ok(()) }
/// ```
///
/// # Using the client in multiple tasks
///
/// To use a client instance in multiple tasks, consider wrapping it in an
/// [`std::sync::Arc`] or [`std::rc::Rc`].
///
/// # Unauthorized behavior
///
/// When the client encounters an Unauthorized response it will take note that
/// the configured token is invalid. This may occur when the token has been
/// revoked or expired. When this happens, you must create a new client with the
/// new token. The client will no longer execute requests in order to
/// prevent API bans and will always return [`ErrorType::Unauthorized`].
///
/// # Examples
///
/// Create a client called `client`:
/// ```no_run
/// use twilight_http::Client;
///
/// # #[tokio::main]
/// # async fn main() -> Result<(), Box<dyn std::error::Error>> {
/// let client = Client::new("my token".to_owned());
/// # Ok(()) }
/// ```
///
/// Use [`ClientBuilder`] to create a client called `client`, with a shorter
/// timeout:
/// ```no_run
/// use twilight_http::Client;
/// use std::time::Duration;
///
/// # #[tokio::main]
/// # async fn main() -> Result<(), Box<dyn std::error::Error>> {
/// let client = Client::builder()
///     .token("my token".to_owned())
///     .timeout(Duration::from_secs(5))
///     .build();
/// # Ok(()) }
/// ```
///
/// All the examples on this page assume you have already created a client, and have named it
/// `client`.
///
/// [here]: https://discord.com/developers/applications
#[derive(Debug)]
pub struct Client {
    pub(crate) default_allowed_mentions: Option<AllowedMentions>,
    default_headers: Option<HeaderMap>,
    http: HyperClient<HttpsConnector<HttpConnector>, Body>,
    proxy: Option<Box<str>>,
    ratelimiter: Option<Box<dyn Ratelimiter>>,
    timeout: Duration,
    /// Whether the token has been invalidated.
    ///
    /// Whether an invalid token is tracked can be configured via
    /// [`ClientBuilder::remember_invalid_token`].
    token_invalidated: Option<Arc<AtomicBool>>,
    token: Option<Box<str>>,
    use_http: bool,
}

impl Client {
    /// Create a new `hyper-rustls` or `hyper-tls` backed client with a token.
    #[cfg_attr(docsrs, doc(cfg(any(feature = "hyper-rustls", feature = "hyper-tls"))))]
    pub fn new(token: String) -> Self {
        ClientBuilder::default().token(token).build()
    }

    /// Create a new builder to create a client.
    ///
    /// Refer to its documentation for more information.
    pub fn builder() -> ClientBuilder {
        ClientBuilder::new()
    }

    /// Retrieve an immutable reference to the token used by the client.
    ///
    /// If the initial token provided is not prefixed with `Bot `, it will be, and this method
    /// reflects that.
    pub fn token(&self) -> Option<&str> {
        self.token.as_deref()
    }

    /// Create an interface for using interactions.
    ///
    /// An application ID is required to be passed in to use interactions. The
    /// ID may be retrieved via [`current_user_application`] and cached for use
    /// with this method.
    ///
    /// # Examples
    ///
    /// Retrieve the application ID and then use an interaction request:
    ///
    /// ```no_run
    /// # #[tokio::main]
    /// # async fn main() -> Result<(), Box<dyn std::error::Error>> {
    /// use std::env;
    /// use twilight_http::Client;
    ///
    /// let client = Client::new(env::var("DISCORD_TOKEN")?);
    ///
    /// // Cache the application ID for repeated use later in the process.
    /// let application_id = {
    ///     let response = client.current_user_application().exec().await?;
    ///
    ///     response.model().await?.id
    /// };
    ///
    /// // Later in the process...
    /// let commands = client
    ///     .interaction(application_id)
    ///     .get_global_commands()
    ///     .exec()
    ///     .await?
    ///     .models()
    ///     .await?;
    ///
    /// println!("there are {} global commands", commands.len());
    /// # Ok(()) }
    /// ```
    ///
    /// [`current_user_application`]: Self::current_user_application
    pub const fn interaction(
        &self,
        application_id: Id<ApplicationMarker>,
    ) -> InteractionClient<'_> {
        InteractionClient::new(self, application_id)
    }

    /// Get the default [`AllowedMentions`] for sent messages.
    pub fn default_allowed_mentions(&self) -> Option<AllowedMentions> {
        self.default_allowed_mentions.clone()
    }

    /// Get the Ratelimiter used by the client internally.
    ///
    /// This will return `None` only if ratelimit handling
    /// has been explicitly disabled in the [`ClientBuilder`].
    pub fn ratelimiter(&self) -> Option<&dyn Ratelimiter> {
        self.ratelimiter.as_ref().map(AsRef::as_ref)
    }

    /// Get the audit log for a guild.
    ///
    /// # Examples
    ///
    /// ```no_run
    /// # use twilight_http::Client;
    /// use twilight_model::id::Id;
    ///
    /// # #[tokio::main]
    /// # async fn main() -> Result<(), Box<dyn std::error::Error>> {
    /// # let client = Client::new("token".to_owned());
    /// let guild_id = Id::new(101);
    /// let audit_log = client
    /// // not done
    ///     .audit_log(guild_id)
    ///     .exec()
    ///     .await?;
    /// # Ok(()) }
    /// ```
    pub const fn audit_log(&self, guild_id: Id<GuildMarker>) -> GetAuditLog<'_> {
        GetAuditLog::new(self, guild_id)
    }

    /// Retrieve the bans for a guild.
    ///
    /// # Examples
    ///
    /// Retrieve the bans for guild `1`:
    ///
    /// ```no_run
    /// # use twilight_http::Client;
    /// use twilight_model::id::Id;
    /// #
    /// # #[tokio::main]
    /// # async fn main() -> Result<(), Box<dyn std::error::Error>> {
    /// # let client = Client::new("my token".to_owned());
    /// #
    /// let guild_id = Id::new(1);
    ///
    /// let bans = client.bans(guild_id).exec().await?;
    /// # Ok(()) }
    /// ```
    pub const fn bans(&self, guild_id: Id<GuildMarker>) -> GetBans<'_> {
        GetBans::new(self, guild_id)
    }

    /// Get information about a ban of a guild.
    ///
    /// Includes the user banned and the reason.
    pub const fn ban(&self, guild_id: Id<GuildMarker>, user_id: Id<UserMarker>) -> GetBan<'_> {
        GetBan::new(self, guild_id, user_id)
    }

    /// Bans a user from a guild, optionally with the number of days' worth of
    /// messages to delete and the reason.
    ///
    /// # Examples
    ///
    /// Ban user `200` from guild `100`, deleting
    /// 1 day's worth of messages, for the reason `"memes"`:
    ///
    /// ```no_run
    /// # use twilight_http::{request::AuditLogReason, Client};
    /// use twilight_model::id::Id;
    /// #
    /// # #[tokio::main]
    /// # async fn main() -> Result<(), Box<dyn std::error::Error>> {
    /// # let client = Client::new("my token".to_owned());
    /// #
    /// let guild_id = Id::new(100);
    /// let user_id = Id::new(200);
    /// client.create_ban(guild_id, user_id)
    ///     .delete_message_days(1)?
    ///     .reason("memes")?
    ///     .exec()
    ///     .await?;
    /// # Ok(()) }
    /// ```
    pub const fn create_ban(
        &self,
        guild_id: Id<GuildMarker>,
        user_id: Id<UserMarker>,
    ) -> CreateBan<'_> {
        CreateBan::new(self, guild_id, user_id)
    }

    /// Remove a ban from a user in a guild.
    ///
    /// # Examples
    ///
    /// Unban user `200` from guild `100`:
    ///
    /// ```no_run
    /// # use twilight_http::Client;
    /// use twilight_model::id::Id;
    /// #
    /// # #[tokio::main]
    /// # async fn main() -> Result<(), Box<dyn std::error::Error>> {
    /// # let client = Client::new("my token".to_owned());
    /// #
    /// let guild_id = Id::new(100);
    /// let user_id = Id::new(200);
    ///
    /// client.delete_ban(guild_id, user_id).exec().await?;
    /// # Ok(()) }
    /// ```
    pub const fn delete_ban(
        &self,
        guild_id: Id<GuildMarker>,
        user_id: Id<UserMarker>,
    ) -> DeleteBan<'_> {
        DeleteBan::new(self, guild_id, user_id)
    }

    /// Get a channel by its ID.
    ///
    /// # Examples
    ///
    /// Get channel `100`:
    ///
    /// ```no_run
    /// # use twilight_http::Client;
    /// # use twilight_model::id::Id;
    /// #
    /// # #[tokio::main]
    /// # async fn main() -> Result<(), Box<dyn std::error::Error>> {
    /// # let client = Client::new("my token".to_owned());
    /// #
    /// let channel_id = Id::new(100);
    /// #
    /// let channel = client.channel(channel_id).exec().await?;
    /// # Ok(()) }
    /// ```
    pub const fn channel(&self, channel_id: Id<ChannelMarker>) -> GetChannel<'_> {
        GetChannel::new(self, channel_id)
    }

    /// Delete a channel by ID.
    pub const fn delete_channel(&self, channel_id: Id<ChannelMarker>) -> DeleteChannel<'_> {
        DeleteChannel::new(self, channel_id)
    }

    /// Update a channel.
    pub const fn update_channel(&self, channel_id: Id<ChannelMarker>) -> UpdateChannel<'_> {
        UpdateChannel::new(self, channel_id)
    }

    /// Follows a news channel by [`Id<ChannelMarker>`].
    ///
    /// The type returned is [`FollowedChannel`].
    ///
    /// [`FollowedChannel`]: ::twilight_model::channel::FollowedChannel
    pub const fn follow_news_channel(
        &self,
        channel_id: Id<ChannelMarker>,
        webhook_channel_id: Id<ChannelMarker>,
    ) -> FollowNewsChannel<'_> {
        FollowNewsChannel::new(self, channel_id, webhook_channel_id)
    }

    /// Get the invites for a guild channel.
    ///
    /// Requires the [`MANAGE_CHANNELS`] permission. This method only works if
    /// the channel is of type [`GuildChannel`].
    ///
    /// [`MANAGE_CHANNELS`]: twilight_model::guild::Permissions::MANAGE_CHANNELS
    /// [`GuildChannel`]: twilight_model::channel::GuildChannel
    pub const fn channel_invites(&self, channel_id: Id<ChannelMarker>) -> GetChannelInvites<'_> {
        GetChannelInvites::new(self, channel_id)
    }

    /// Get channel messages, by [`Id<ChannelMarker>`].
    ///
    /// Only one of [`after`], [`around`], and [`before`] can be specified at a time.
    /// Once these are specified, the type returned is [`GetChannelMessagesConfigured`].
    ///
    /// If [`limit`] is unspecified, the default set by Discord is 50.
    ///
    /// # Examples
    ///
    /// ```no_run
    /// use twilight_http::Client;
    /// use twilight_model::id::Id;
    ///
    /// # #[tokio::main]
    /// # async fn main() -> Result<(), Box<dyn std::error::Error>> {
    /// let client = Client::new("my token".to_owned());
    /// let channel_id = Id::new(123);
    /// let message_id = Id::new(234);
    /// let limit: u64 = 6;
    ///
    /// let messages = client
    ///     .channel_messages(channel_id)
    ///     .before(message_id)
    ///     .limit(limit)?
    ///     .exec()
    ///     .await?;
    ///
    /// # Ok(()) }
    /// ```
    ///
    /// # Errors
    ///
    /// Returns an error of type [`ValidationErrorType::GetChannelMessages`] if
    /// the amount is less than 1 or greater than 100.
    ///
    /// [`GetChannelMessagesConfigured`]: crate::request::channel::message::GetChannelMessagesConfigured
    /// [`ValidationErrorType::GetChannelMessages`]: twilight_validate::request::ValidationErrorType::GetChannelMessages
    /// [`after`]: GetChannelMessages::after
    /// [`around`]: GetChannelMessages::around
    /// [`before`]: GetChannelMessages::before
    /// [`limit`]: GetChannelMessages::limit
    pub const fn channel_messages(&self, channel_id: Id<ChannelMarker>) -> GetChannelMessages<'_> {
        GetChannelMessages::new(self, channel_id)
    }

    pub const fn delete_channel_permission(
        &self,
        channel_id: Id<ChannelMarker>,
    ) -> DeleteChannelPermission<'_> {
        DeleteChannelPermission::new(self, channel_id)
    }

    /// Update the permissions for a role or a user in a channel.
    ///
    /// # Examples:
    ///
    /// Create permission overrides for a role to view the channel, but not send messages:
    ///
    /// ```no_run
    /// # use twilight_http::Client;
    /// use twilight_model::guild::Permissions;
    /// use twilight_model::id::Id;
    /// #
    /// # #[tokio::main]
    /// # async fn main() -> Result<(), Box<dyn std::error::Error>> {
    /// # let client = Client::new("my token".to_owned());
    ///
    /// let channel_id = Id::new(123);
    /// let allow = Permissions::VIEW_CHANNEL;
    /// let deny = Permissions::SEND_MESSAGES;
    /// let role_id = Id::new(432);
    ///
    /// client.update_channel_permission(channel_id, allow, deny)
    ///     .role(role_id)
    ///     .exec()
    ///     .await?;
    /// # Ok(()) }
    /// ```
    pub const fn update_channel_permission(
        &self,
        channel_id: Id<ChannelMarker>,
        allow: Permissions,
        deny: Permissions,
    ) -> UpdateChannelPermission<'_> {
        UpdateChannelPermission::new(self, channel_id, allow, deny)
    }

    /// Get all the webhooks of a channel.
    pub const fn channel_webhooks(&self, channel_id: Id<ChannelMarker>) -> GetChannelWebhooks<'_> {
        GetChannelWebhooks::new(self, channel_id)
    }

    /// Get information about the current user.
    pub const fn current_user(&self) -> GetCurrentUser<'_> {
        GetCurrentUser::new(self)
    }

    /// Get information about the current user in a guild.
    pub const fn current_user_guild_member(
        &self,
        guild_id: Id<GuildMarker>,
    ) -> GetCurrentUserGuildMember<'_> {
        GetCurrentUserGuildMember::new(self, guild_id)
    }

    /// Get information about the current bot application.
    pub const fn current_user_application(&self) -> GetUserApplicationInfo<'_> {
        GetUserApplicationInfo::new(self)
    }

    /// Update the current user.
    ///
    /// All parameters are optional. If the username is changed, it may cause the discriminator to
    /// be randomized.
    pub const fn update_current_user(&self) -> UpdateCurrentUser<'_> {
        UpdateCurrentUser::new(self)
    }

    /// Update the current user's voice state.
    ///
    /// All parameters are optional.
    ///
    /// # Caveats
    ///
    /// - `channel_id` must currently point to a stage channel.
    /// - Current user must have already joined `channel_id`.
    pub const fn update_current_user_voice_state(
        &self,
        guild_id: Id<GuildMarker>,
        channel_id: Id<ChannelMarker>,
    ) -> UpdateCurrentUserVoiceState<'_> {
        UpdateCurrentUserVoiceState::new(self, guild_id, channel_id)
    }

    /// Get the current user's connections.
    ///
    /// Requires the `connections` `OAuth2` scope.
    pub const fn current_user_connections(&self) -> GetCurrentUserConnections<'_> {
        GetCurrentUserConnections::new(self)
    }

    /// Returns a list of guilds for the current user.
    ///
    /// # Examples
    ///
    /// Get the first 25 guilds with an ID after `300` and before
    /// `400`:
    ///
    /// ```no_run
    /// # use twilight_http::Client;
    /// use twilight_model::id::Id;
    ///
    /// # #[tokio::main]
    /// # async fn main() -> Result<(), Box<dyn std::error::Error>> {
    /// # let client = Client::new("my token".to_owned());
    /// #
    /// let after = Id::new(300);
    /// let before = Id::new(400);
    /// let guilds = client.current_user_guilds()
    ///     .after(after)
    ///     .before(before)
    ///     .limit(25)?
    ///     .exec()
    ///     .await?;
    /// # Ok(()) }
    /// ```
    pub const fn current_user_guilds(&self) -> GetCurrentUserGuilds<'_> {
        GetCurrentUserGuilds::new(self)
    }

    /// Get the emojis for a guild, by the guild's id.
    ///
    /// # Examples
    ///
    /// Get the emojis for guild `100`:
    ///
    /// ```no_run
    /// # use twilight_http::Client;
    /// # use twilight_model::id::Id;
    /// #
    /// # #[tokio::main]
    /// # async fn main() -> Result<(), Box<dyn std::error::Error>> {
    /// # let client = Client::new("my token".to_owned());
    /// #
    /// let guild_id = Id::new(100);
    ///
    /// client.emojis(guild_id).exec().await?;
    /// # Ok(()) }
    /// ```
    pub const fn emojis(&self, guild_id: Id<GuildMarker>) -> GetEmojis<'_> {
        GetEmojis::new(self, guild_id)
    }

    /// Get an emoji for a guild by the the guild's ID and emoji's ID.
    ///
    /// # Examples
    ///
    /// Get emoji `100` from guild `50`:
    ///
    /// ```no_run
    /// # use twilight_http::Client;
    /// # use twilight_model::id::Id;
    /// #
    /// # #[tokio::main]
    /// # async fn main() -> Result<(), Box<dyn std::error::Error>> {
    /// # let client = Client::new("my token".to_owned());
    /// #
    /// let guild_id = Id::new(50);
    /// let emoji_id = Id::new(100);
    ///
    /// client.emoji(guild_id, emoji_id).exec().await?;
    /// # Ok(()) }
    /// ```
    pub const fn emoji(
        &self,
        guild_id: Id<GuildMarker>,
        emoji_id: Id<EmojiMarker>,
    ) -> GetEmoji<'_> {
        GetEmoji::new(self, guild_id, emoji_id)
    }

    /// Create an emoji in a guild.
    ///
    /// The emoji must be a Data URI, in the form of `data:image/{type};base64,{data}` where
    /// `{type}` is the image MIME type and `{data}` is the base64-encoded image.  Refer to [the
    /// discord docs] for more information about image data.
    ///
    /// [the discord docs]: https://discord.com/developers/docs/reference#image-data
    pub const fn create_emoji<'a>(
        &'a self,
        guild_id: Id<GuildMarker>,
        name: &'a str,
        image: &'a str,
    ) -> CreateEmoji<'a> {
        CreateEmoji::new(self, guild_id, name, image)
    }

    /// Delete an emoji in a guild, by id.
    pub const fn delete_emoji(
        &self,
        guild_id: Id<GuildMarker>,
        emoji_id: Id<EmojiMarker>,
    ) -> DeleteEmoji<'_> {
        DeleteEmoji::new(self, guild_id, emoji_id)
    }

    /// Update an emoji in a guild, by id.
    pub const fn update_emoji(
        &self,
        guild_id: Id<GuildMarker>,
        emoji_id: Id<EmojiMarker>,
    ) -> UpdateEmoji<'_> {
        UpdateEmoji::new(self, guild_id, emoji_id)
    }

    /// Get information about the gateway, optionally with additional information detailing the
    /// number of shards to use and sessions remaining.
    ///
    /// # Examples
    ///
    /// Get the gateway connection URL without bot information:
    ///
    /// ```no_run
    /// # use twilight_http::Client;
    /// #
    /// # #[tokio::main]
    /// # async fn main() -> Result<(), Box<dyn std::error::Error>> {
    /// # let client = Client::new("my token".to_owned());
    /// #
    /// let info = client.gateway().exec().await?;
    /// # Ok(()) }
    /// ```
    ///
    /// Get the gateway connection URL with additional shard and session information, which
    /// requires specifying a bot token:
    ///
    /// ```no_run
    /// # use twilight_http::Client;
    /// #
    /// # #[tokio::main]
    /// # async fn main() -> Result<(), Box<dyn std::error::Error>> {
    /// # let client = Client::new("my token".to_owned());
    /// #
    /// let info = client.gateway().authed().exec().await?.model().await?;
    ///
    /// println!("URL: {}", info.url);
    /// println!("Recommended shards to use: {}", info.shards);
    /// # Ok(()) }
    /// ```
    pub const fn gateway(&self) -> GetGateway<'_> {
        GetGateway::new(self)
    }

    /// Get information about a guild.
    pub const fn guild(&self, guild_id: Id<GuildMarker>) -> GetGuild<'_> {
        GetGuild::new(self, guild_id)
    }

    /// Create a new request to create a guild.
    ///
    /// The minimum length of the name is 2 UTF-16 characters and the maximum is 100 UTF-16
    /// characters. This endpoint can only be used by bots in less than 10 guilds.
    ///
    /// # Errors
    ///
    /// Returns a [`CreateGuildErrorType::NameInvalid`] error type if the name
    /// length is too short or too long.
    ///
    /// [`CreateGuildErrorType::NameInvalid`]: crate::request::guild::create_guild::CreateGuildErrorType::NameInvalid
    pub fn create_guild(&self, name: String) -> Result<CreateGuild<'_>, CreateGuildError> {
        CreateGuild::new(self, name)
    }

    /// Delete a guild permanently. The user must be the owner.
    pub const fn delete_guild(&self, guild_id: Id<GuildMarker>) -> DeleteGuild<'_> {
        DeleteGuild::new(self, guild_id)
    }

    /// Update a guild.
    ///
    /// All endpoints are optional. Refer to [the discord docs] for more information.
    ///
    /// [the discord docs]: https://discord.com/developers/docs/resources/guild#modify-guild
    pub const fn update_guild(&self, guild_id: Id<GuildMarker>) -> UpdateGuild<'_> {
        UpdateGuild::new(self, guild_id)
    }

    /// Leave a guild by id.
    pub const fn leave_guild(&self, guild_id: Id<GuildMarker>) -> LeaveGuild<'_> {
        LeaveGuild::new(self, guild_id)
    }

    /// Get the channels in a guild.
    pub const fn guild_channels(&self, guild_id: Id<GuildMarker>) -> GetGuildChannels<'_> {
        GetGuildChannels::new(self, guild_id)
    }

    /// Create a new request to create a guild channel.
    ///
    /// All fields are optional except for name. The minimum length of the name
    /// is 1 UTF-16 character and the maximum is 100 UTF-16 characters.
    ///
    /// # Errors
    ///
    /// Returns an error of type [`NameInvalid`] when the length of the name is
    /// either fewer than 1 UTF-16 character or more than 100 UTF-16 characters.
    ///
    /// Returns an error of type [`RateLimitPerUserInvalid`] when the seconds of
    /// the rate limit per user is more than 21600.
    ///
    /// Returns an error of type [`TopicInvalid`] when the length of the topic
    /// is more than 1024 UTF-16 characters.
    ///
    /// [`NameInvalid`]: twilight_validate::channel::ChannelValidationErrorType::NameInvalid
    /// [`RateLimitPerUserInvalid`]: twilight_validate::channel::ChannelValidationErrorType::RateLimitPerUserInvalid
    /// [`TopicInvalid`]: twilight_validate::channel::ChannelValidationErrorType::TopicInvalid
    pub fn create_guild_channel<'a>(
        &'a self,
        guild_id: Id<GuildMarker>,
        name: &'a str,
    ) -> Result<CreateGuildChannel<'a>, ChannelValidationError> {
        CreateGuildChannel::new(self, guild_id, name)
    }

    /// Modify the positions of the channels.
    ///
    /// The minimum amount of channels to modify, is a swap between two channels.
    ///
    /// This function accepts an `Iterator` of `(Id<ChannelMarker>, u64)`. It also
    /// accepts an `Iterator` of `Position`, which has extra fields.
    pub const fn update_guild_channel_positions<'a>(
        &'a self,
        guild_id: Id<GuildMarker>,
        channel_positions: &'a [Position],
    ) -> UpdateGuildChannelPositions<'a> {
        UpdateGuildChannelPositions::new(self, guild_id, channel_positions)
    }

    /// Get the guilds widget.
    ///
    /// Refer to [the discord docs] for more information.
    ///
    /// [the discord docs]: https://discord.com/developers/docs/resources/guild#get-guild-widget
    pub const fn guild_widget(&self, guild_id: Id<GuildMarker>) -> GetGuildWidget<'_> {
        GetGuildWidget::new(self, guild_id)
    }

    /// Get the guilds' widget settings.
    ///
    /// Refer to [the discord docs] for more information.
    ///
    /// [the discord docs]: https://discord.com/developers/docs/resources/guild#get-guild-widget-settings
    pub const fn guild_widget_settings(&self, guild_id: GuildId) -> GetGuildWidgetSettings<'_> {
        GetGuildWidgetSettings::new(self, guild_id)
    }

    /// Modify the guild widget.
<<<<<<< HEAD
    pub const fn update_guild_widget_settings(&self, guild_id: GuildId) -> UpdateGuildWidget<'_> {
=======
    pub const fn update_guild_widget(&self, guild_id: Id<GuildMarker>) -> UpdateGuildWidget<'_> {
>>>>>>> c6a40abe
        UpdateGuildWidget::new(self, guild_id)
    }

    /// Get the guild's integrations.
    pub const fn guild_integrations(&self, guild_id: Id<GuildMarker>) -> GetGuildIntegrations<'_> {
        GetGuildIntegrations::new(self, guild_id)
    }

    /// Delete an integration for a guild, by the integration's id.
    pub const fn delete_guild_integration(
        &self,
        guild_id: Id<GuildMarker>,
        integration_id: Id<IntegrationMarker>,
    ) -> DeleteGuildIntegration<'_> {
        DeleteGuildIntegration::new(self, guild_id, integration_id)
    }

    /// Get information about the invites of a guild.
    ///
    /// Requires the [`MANAGE_GUILD`] permission.
    ///
    /// [`MANAGE_GUILD`]: twilight_model::guild::Permissions::MANAGE_GUILD
    pub const fn guild_invites(&self, guild_id: Id<GuildMarker>) -> GetGuildInvites<'_> {
        GetGuildInvites::new(self, guild_id)
    }

    /// Get the members of a guild, by id.
    ///
    /// The upper limit to this request is 1000. If more than 1000 members are needed, the requests
    /// must be chained. Discord defaults the limit to 1.
    ///
    /// # Examples
    ///
    /// Get the first 500 members of guild `100` after user ID `3000`:
    ///
    /// ```no_run
    /// # use twilight_http::Client;
    /// use twilight_model::id::Id;
    /// #
    /// # #[tokio::main]
    /// # async fn main() -> Result<(), Box<dyn std::error::Error>> {
    /// # let client = Client::new("my token".to_owned());
    /// #
    /// let guild_id = Id::new(100);
    /// let user_id = Id::new(3000);
    /// let members = client.guild_members(guild_id).after(user_id).exec().await?;
    /// # Ok(()) }
    /// ```
    ///
    /// # Errors
    ///
    /// Returns an error of type [`ValidationErrorType::GetGuildMembers`] if the
    /// limit is invalid.
    ///
    /// [`ValidationErrorType::GetGuildMembers`]: twilight_validate::request::ValidationErrorType::GetGuildMembers
    pub const fn guild_members(&self, guild_id: Id<GuildMarker>) -> GetGuildMembers<'_> {
        GetGuildMembers::new(self, guild_id)
    }

    /// Search the members of a specific guild by a query.
    ///
    /// The upper limit to this request is 1000. Discord defaults the limit to 1.
    ///
    /// # Examples
    ///
    /// Get the first 10 members of guild `100` matching `Wumpus`:
    ///
    /// ```no_run
    /// use twilight_http::Client;
    /// use twilight_model::id::Id;
    ///
    /// # #[tokio::main]
    /// # async fn main() -> Result<(), Box<dyn std::error::Error>> {
    /// let client = Client::new("my token".to_owned());
    ///
    /// let guild_id = Id::new(100);
    /// let members = client.search_guild_members(guild_id, "Wumpus")
    ///     .limit(10)?
    ///     .exec()
    ///     .await?;
    /// # Ok(()) }
    /// ```
    ///
    /// # Errors
    ///
    /// Returns an error of type [`ValidationErrorType::SearchGuildMembers`] if
    /// the limit is invalid.
    ///
    /// [`GUILD_MEMBERS`]: twilight_model::gateway::Intents::GUILD_MEMBERS
    /// [`ValidationErrorType::SearchGuildMembers`]: twilight_validate::request::ValidationErrorType::SearchGuildMembers
    pub const fn search_guild_members<'a>(
        &'a self,
        guild_id: Id<GuildMarker>,
        query: &'a str,
    ) -> SearchGuildMembers<'a> {
        SearchGuildMembers::new(self, guild_id, query)
    }

    /// Get a member of a guild, by their id.
    pub const fn guild_member(
        &self,
        guild_id: Id<GuildMarker>,
        user_id: Id<UserMarker>,
    ) -> GetMember<'_> {
        GetMember::new(self, guild_id, user_id)
    }

    /// Add a user to a guild.
    ///
    /// An access token for the user with `guilds.join` scope is required. All
    /// other fields are optional. Refer to [the discord docs] for more
    /// information.
    ///
    /// # Errors
    ///
    /// Returns an error of type [`ValidationErrorType::Nickname`] if the
    /// nickname is too short or too long.
    ///
    /// [`ValidationErrorType::Nickname`]: twilight_validate::request::ValidationErrorType::Nickname
    /// [the discord docs]: https://discord.com/developers/docs/resources/guild#add-guild-member
    pub const fn add_guild_member<'a>(
        &'a self,
        guild_id: Id<GuildMarker>,
        user_id: Id<UserMarker>,
        access_token: &'a str,
    ) -> AddGuildMember<'a> {
        AddGuildMember::new(self, guild_id, user_id, access_token)
    }

    /// Kick a member from a guild.
    pub const fn remove_guild_member(
        &self,
        guild_id: Id<GuildMarker>,
        user_id: Id<UserMarker>,
    ) -> RemoveMember<'_> {
        RemoveMember::new(self, guild_id, user_id)
    }

    /// Update a guild member.
    ///
    /// All fields are optional. Refer to [the discord docs] for more information.
    ///
    /// # Examples
    ///
    /// Update a member's nickname to "pinky pie" and server mute them:
    ///
    /// ```no_run
    /// use std::env;
    /// use twilight_http::Client;
    /// use twilight_model::id::Id;
    ///
    /// # #[tokio::main] async fn main() -> Result<(), Box<dyn std::error::Error>> {
    /// let client = Client::new(env::var("DISCORD_TOKEN")?);
    /// let member = client.update_guild_member(Id::new(1), Id::new(2))
    ///     .mute(true)
    ///     .nick(Some("pinkie pie"))?
    ///     .exec()
    ///     .await?
    ///     .model()
    ///     .await?;
    ///
    /// println!("user {} now has the nickname '{:?}'", member.user.id, member.nick);
    /// # Ok(()) }
    /// ```
    ///
    /// # Errors
    ///
    /// Returns an error of type [`ValidationErrorType::Nickname`] if the
    /// nickname length is too short or too long.
    ///
    /// [`ValidationErrorType::Nickname`]: twilight_validate::request::ValidationErrorType::Nickname
    /// [the discord docs]: https://discord.com/developers/docs/resources/guild#modify-guild-member
    pub const fn update_guild_member(
        &self,
        guild_id: Id<GuildMarker>,
        user_id: Id<UserMarker>,
    ) -> UpdateGuildMember<'_> {
        UpdateGuildMember::new(self, guild_id, user_id)
    }

    /// Update the user's member in a guild.
    pub const fn update_current_member(
        &self,
        guild_id: Id<GuildMarker>,
    ) -> UpdateCurrentMember<'_> {
        UpdateCurrentMember::new(self, guild_id)
    }

    /// Add a role to a member in a guild.
    ///
    /// # Examples
    ///
    /// In guild `1`, add role `2` to user `3`, for the reason `"test"`:
    ///
    /// ```no_run
    /// # use twilight_http::{request::AuditLogReason, Client};
    /// use twilight_model::id::Id;
    /// #
    /// # #[tokio::main]
    /// # async fn main() -> Result<(), Box<dyn std::error::Error>> {
    /// # let client = Client::new("my token".to_owned());
    /// #
    /// let guild_id = Id::new(1);
    /// let role_id = Id::new(2);
    /// let user_id = Id::new(3);
    ///
    /// client.add_guild_member_role(guild_id, user_id, role_id)
    ///     .reason("test")?
    ///     .exec()
    ///     .await?;
    /// # Ok(()) }
    /// ```
    pub const fn add_guild_member_role(
        &self,
        guild_id: Id<GuildMarker>,
        user_id: Id<UserMarker>,
        role_id: Id<RoleMarker>,
    ) -> AddRoleToMember<'_> {
        AddRoleToMember::new(self, guild_id, user_id, role_id)
    }

    /// Remove a role from a member in a guild, by id.
    pub const fn remove_guild_member_role(
        &self,
        guild_id: Id<GuildMarker>,
        user_id: Id<UserMarker>,
        role_id: Id<RoleMarker>,
    ) -> RemoveRoleFromMember<'_> {
        RemoveRoleFromMember::new(self, guild_id, user_id, role_id)
    }

    /// For public guilds, get the guild preview.
    ///
    /// This works even if the user is not in the guild.
    pub const fn guild_preview(&self, guild_id: Id<GuildMarker>) -> GetGuildPreview<'_> {
        GetGuildPreview::new(self, guild_id)
    }

    /// Get the counts of guild members to be pruned.
    pub const fn guild_prune_count(&self, guild_id: Id<GuildMarker>) -> GetGuildPruneCount<'_> {
        GetGuildPruneCount::new(self, guild_id)
    }

    /// Begin a guild prune.
    ///
    /// Refer to [the discord docs] for more information.
    ///
    /// [the discord docs]: https://discord.com/developers/docs/resources/guild#begin-guild-prune
    pub const fn create_guild_prune(&self, guild_id: Id<GuildMarker>) -> CreateGuildPrune<'_> {
        CreateGuildPrune::new(self, guild_id)
    }

    /// Get a guild's vanity url, if there is one.
    pub const fn guild_vanity_url(&self, guild_id: Id<GuildMarker>) -> GetGuildVanityUrl<'_> {
        GetGuildVanityUrl::new(self, guild_id)
    }

    /// Get voice region data for the guild.
    ///
    /// Can return VIP servers if the guild is VIP-enabled.
    pub const fn guild_voice_regions(&self, guild_id: Id<GuildMarker>) -> GetGuildVoiceRegions<'_> {
        GetGuildVoiceRegions::new(self, guild_id)
    }

    /// Get the webhooks of a guild.
    pub const fn guild_webhooks(&self, guild_id: Id<GuildMarker>) -> GetGuildWebhooks<'_> {
        GetGuildWebhooks::new(self, guild_id)
    }

    /// Get the guild's welcome screen.
    pub const fn guild_welcome_screen(
        &self,
        guild_id: Id<GuildMarker>,
    ) -> GetGuildWelcomeScreen<'_> {
        GetGuildWelcomeScreen::new(self, guild_id)
    }

    /// Update the guild's welcome screen.
    ///
    /// Requires the [`MANAGE_GUILD`] permission.
    ///
    /// [`MANAGE_GUILD`]: twilight_model::guild::Permissions::MANAGE_GUILD
    pub const fn update_guild_welcome_screen(
        &self,
        guild_id: Id<GuildMarker>,
    ) -> UpdateGuildWelcomeScreen<'_> {
        UpdateGuildWelcomeScreen::new(self, guild_id)
    }

    /// Get information about an invite by its code.
    ///
    /// If [`with_counts`] is called, the returned invite will contain
    /// approximate member counts.  If [`with_expiration`] is called, it will
    /// contain the expiration date.
    ///
    /// # Examples
    ///
    /// ```no_run
    /// # use twilight_http::Client;
    /// #
    /// # #[tokio::main]
    /// # async fn main() -> Result<(), Box<dyn std::error::Error>> {
    /// # let client = Client::new("my token".to_owned());
    /// #
    /// let invite = client
    ///     .invite("code")
    ///     .with_counts()
    ///     .exec()
    ///     .await?;
    /// # Ok(()) }
    /// ```
    ///
    /// [`with_counts`]: crate::request::channel::invite::GetInvite::with_counts
    /// [`with_expiration`]: crate::request::channel::invite::GetInvite::with_expiration
    pub const fn invite<'a>(&'a self, code: &'a str) -> GetInvite<'a> {
        GetInvite::new(self, code)
    }

    /// Create an invite, with options.
    ///
    /// Requires the [`CREATE_INVITE`] permission.
    ///
    /// # Examples
    ///
    /// ```no_run
    /// # use twilight_http::Client;
    /// # use twilight_model::id::Id;
    /// #
    /// # #[tokio::main]
    /// # async fn main() -> Result<(), Box<dyn std::error::Error>> {
    /// # let client = Client::new("my token".to_owned());
    /// #
    /// let channel_id = Id::new(123);
    /// let invite = client
    ///     .create_invite(channel_id)
    ///     .max_uses(3)?
    ///     .exec()
    ///     .await?;
    /// # Ok(()) }
    /// ```
    ///
    /// [`CREATE_INVITE`]: twilight_model::guild::Permissions::CREATE_INVITE
    pub const fn create_invite(&self, channel_id: Id<ChannelMarker>) -> CreateInvite<'_> {
        CreateInvite::new(self, channel_id)
    }

    /// Delete an invite by its code.
    ///
    /// Requires the [`MANAGE_CHANNELS`] permission on the channel this invite
    /// belongs to, or [`MANAGE_GUILD`] to remove any invite across the guild.
    ///
    /// [`MANAGE_CHANNELS`]: twilight_model::guild::Permissions::MANAGE_CHANNELS
    /// [`MANAGE_GUILD`]: twilight_model::guild::Permissions::MANAGE_GUILD
    pub const fn delete_invite<'a>(&'a self, code: &'a str) -> DeleteInvite<'a> {
        DeleteInvite::new(self, code)
    }

    /// Get a message by [`Id<ChannelMarker>`] and [`Id<MessageMarker>`].
    pub const fn message(
        &self,
        channel_id: Id<ChannelMarker>,
        message_id: Id<MessageMarker>,
    ) -> GetMessage<'_> {
        GetMessage::new(self, channel_id, message_id)
    }

    /// Send a message to a channel.
    ///
    /// # Example
    ///
    /// ```no_run
    /// # use twilight_http::Client;
    /// # use twilight_model::id::Id;
    /// #
    /// # #[tokio::main]
    /// # async fn main() -> Result<(), Box<dyn std::error::Error>> {
    /// # let client = Client::new("my token".to_owned());
    /// #
    /// let channel_id = Id::new(123);
    /// let message = client
    ///     .create_message(channel_id)
    ///     .content("Twilight is best pony")?
    ///     .tts(true)
    ///     .exec()
    ///     .await?;
    /// # Ok(()) }
    /// ```
    ///
    /// # Errors
    ///
    /// The method [`content`] returns an error of type
    /// [`MessageValidationErrorType::ContentInvalid`] if the content is over 2000
    /// UTF-16 characters.
    ///
    /// The method [`embeds`] returns an error of type
    /// [`MessageValidationErrorType::EmbedInvalid`] if the embed is invalid.
    ///
    /// [`MessageValidationErrorType::ContentInvalid`]: twilight_validate::message::MessageValidationErrorType::ContentInvalid
    /// [`MessageValidationErrorType::EmbedInvalid`]: twilight_validate::message::MessageValidationErrorType::EmbedInvalid
    /// [`content`]: crate::request::channel::message::create_message::CreateMessage::content
    /// [`embeds`]: crate::request::channel::message::create_message::CreateMessage::embeds
    pub const fn create_message(&self, channel_id: Id<ChannelMarker>) -> CreateMessage<'_> {
        CreateMessage::new(self, channel_id)
    }

    /// Delete a message by [`Id<ChannelMarker>`] and [`Id<MessageMarker>`].
    pub const fn delete_message(
        &self,
        channel_id: Id<ChannelMarker>,
        message_id: Id<MessageMarker>,
    ) -> DeleteMessage<'_> {
        DeleteMessage::new(self, channel_id, message_id)
    }

    /// Delete messages by [`Id<ChannelMarker>`] and Vec<[`Id<MessageMarker>`]>.
    ///
    /// The vec count can be between 2 and 100. If the supplied [`Id<MessageMarker>`]s are invalid, they
    /// still count towards the lower and upper limits. This method will not delete messages older
    /// than two weeks. Refer to [the discord docs] for more information.
    ///
    /// [the discord docs]: https://discord.com/developers/docs/resources/channel#bulk-delete-messages
    pub const fn delete_messages<'a>(
        &'a self,
        channel_id: Id<ChannelMarker>,
        message_ids: &'a [Id<MessageMarker>],
    ) -> DeleteMessages<'a> {
        DeleteMessages::new(self, channel_id, message_ids)
    }

    /// Update a message by [`Id<ChannelMarker>`] and [`Id<MessageMarker>`].
    ///
    /// You can pass `None` to any of the methods to remove the associated field.
    /// For example, if you have a message with an embed you want to remove, you can
    /// use `.[embed](None)` to remove the embed.
    ///
    /// # Examples
    ///
    /// Replace the content with `"test update"`:
    ///
    /// ```no_run
    /// use twilight_http::Client;
    /// use twilight_model::id::Id;
    ///
    /// # #[tokio::main]
    /// # async fn main() -> Result<(), Box<dyn std::error::Error>> {
    /// let client = Client::new("my token".to_owned());
    /// client.update_message(Id::new(1), Id::new(2))
    ///     .content(Some("test update"))?
    ///     .exec()
    ///     .await?;
    /// # Ok(()) }
    /// ```
    ///
    /// Remove the message's content:
    ///
    /// ```no_run
    /// # use twilight_http::Client;
    /// # use twilight_model::id::Id;
    /// #
    /// # #[tokio::main]
    /// # async fn main() -> Result<(), Box<dyn std::error::Error>> {
    /// # let client = Client::new("my token".to_owned());
    /// client.update_message(Id::new(1), Id::new(2))
    ///     .content(None)?
    ///     .exec()
    ///     .await?;
    /// # Ok(()) }
    /// ```
    ///
    /// [embed]: Self::embed
    pub const fn update_message(
        &self,
        channel_id: Id<ChannelMarker>,
        message_id: Id<MessageMarker>,
    ) -> UpdateMessage<'_> {
        UpdateMessage::new(self, channel_id, message_id)
    }

    /// Crosspost a message by [`Id<ChannelMarker>`] and [`Id<MessageMarker>`].
    pub const fn crosspost_message(
        &self,
        channel_id: Id<ChannelMarker>,
        message_id: Id<MessageMarker>,
    ) -> CrosspostMessage<'_> {
        CrosspostMessage::new(self, channel_id, message_id)
    }

    /// Get the pins of a channel.
    pub const fn pins(&self, channel_id: Id<ChannelMarker>) -> GetPins<'_> {
        GetPins::new(self, channel_id)
    }

    /// Create a new pin in a channel, by ID.
    pub const fn create_pin(
        &self,
        channel_id: Id<ChannelMarker>,
        message_id: Id<MessageMarker>,
    ) -> CreatePin<'_> {
        CreatePin::new(self, channel_id, message_id)
    }

    /// Delete a pin in a channel, by ID.
    pub const fn delete_pin(
        &self,
        channel_id: Id<ChannelMarker>,
        message_id: Id<MessageMarker>,
    ) -> DeletePin<'_> {
        DeletePin::new(self, channel_id, message_id)
    }

    /// Get a list of users that reacted to a message with an `emoji`.
    ///
    /// This endpoint is limited to 100 users maximum, so if a message has more than 100 reactions,
    /// requests must be chained until all reactions are retrieved.
    pub const fn reactions<'a>(
        &'a self,
        channel_id: Id<ChannelMarker>,
        message_id: Id<MessageMarker>,
        emoji: &'a RequestReactionType<'a>,
    ) -> GetReactions<'a> {
        GetReactions::new(self, channel_id, message_id, emoji)
    }

    /// Create a reaction in a [`Id<ChannelMarker>`] on a [`Id<MessageMarker>`].
    ///
    /// The reaction must be a variant of [`RequestReactionType`].
    ///
    /// # Examples
    /// ```no_run
    /// # use twilight_http::{Client, request::channel::reaction::RequestReactionType};
    /// # use twilight_model::id::Id;
    /// #
    /// # #[tokio::main]
    /// # async fn main() -> Result<(), Box<dyn std::error::Error>> {
    /// # let client = Client::new("my token".to_owned());
    /// #
    /// let channel_id = Id::new(123);
    /// let message_id = Id::new(456);
    /// let emoji = RequestReactionType::Unicode { name: "🌃" };
    ///
    /// let reaction = client
    ///     .create_reaction(channel_id, message_id, &emoji)
    ///     .exec()
    ///     .await?;
    /// # Ok(()) }
    /// ```
    pub const fn create_reaction<'a>(
        &'a self,
        channel_id: Id<ChannelMarker>,
        message_id: Id<MessageMarker>,
        emoji: &'a RequestReactionType<'a>,
    ) -> CreateReaction<'a> {
        CreateReaction::new(self, channel_id, message_id, emoji)
    }

    /// Delete the current user's (`@me`) reaction on a message.
    pub const fn delete_current_user_reaction<'a>(
        &'a self,
        channel_id: Id<ChannelMarker>,
        message_id: Id<MessageMarker>,
        emoji: &'a RequestReactionType<'a>,
    ) -> DeleteReaction<'a> {
        DeleteReaction::new(self, channel_id, message_id, emoji, TargetUser::Current)
    }

    /// Delete a reaction by a user on a message.
    pub const fn delete_reaction<'a>(
        &'a self,
        channel_id: Id<ChannelMarker>,
        message_id: Id<MessageMarker>,
        emoji: &'a RequestReactionType<'a>,
        user_id: Id<UserMarker>,
    ) -> DeleteReaction<'a> {
        DeleteReaction::new(self, channel_id, message_id, emoji, TargetUser::Id(user_id))
    }

    /// Remove all reactions on a message of an emoji.
    pub const fn delete_all_reaction<'a>(
        &'a self,
        channel_id: Id<ChannelMarker>,
        message_id: Id<MessageMarker>,
        emoji: &'a RequestReactionType<'a>,
    ) -> DeleteAllReaction<'a> {
        DeleteAllReaction::new(self, channel_id, message_id, emoji)
    }

    /// Delete all reactions by all users on a message.
    pub const fn delete_all_reactions(
        &self,
        channel_id: Id<ChannelMarker>,
        message_id: Id<MessageMarker>,
    ) -> DeleteAllReactions<'_> {
        DeleteAllReactions::new(self, channel_id, message_id)
    }

    /// Fire a Typing Start event in the channel.
    pub const fn create_typing_trigger(
        &self,
        channel_id: Id<ChannelMarker>,
    ) -> CreateTypingTrigger<'_> {
        CreateTypingTrigger::new(self, channel_id)
    }

    /// Create a group DM.
    ///
    /// This endpoint is limited to 10 active group DMs.
    pub const fn create_private_channel(
        &self,
        recipient_id: Id<UserMarker>,
    ) -> CreatePrivateChannel<'_> {
        CreatePrivateChannel::new(self, recipient_id)
    }

    /// Get the roles of a guild.
    pub const fn roles(&self, guild_id: Id<GuildMarker>) -> GetGuildRoles<'_> {
        GetGuildRoles::new(self, guild_id)
    }

    /// Create a role in a guild.
    ///
    /// # Examples
    ///
    /// ```no_run
    /// # use twilight_http::Client;
    /// use twilight_model::id::Id;
    ///
    /// # #[tokio::main]
    /// # async fn main() -> Result<(), Box<dyn std::error::Error>> {
    /// # let client = Client::new("my token".to_owned());
    /// let guild_id = Id::new(234);
    ///
    /// client.create_role(guild_id)
    ///     .color(0xd90083)
    ///     .name("Bright Pink")
    ///     .exec()
    ///     .await?;
    /// # Ok(()) }
    /// ```
    pub const fn create_role(&self, guild_id: Id<GuildMarker>) -> CreateRole<'_> {
        CreateRole::new(self, guild_id)
    }

    /// Delete a role in a guild, by id.
    pub const fn delete_role(
        &self,
        guild_id: Id<GuildMarker>,
        role_id: Id<RoleMarker>,
    ) -> DeleteRole<'_> {
        DeleteRole::new(self, guild_id, role_id)
    }

    /// Update a role by guild id and its id.
    pub const fn update_role(
        &self,
        guild_id: Id<GuildMarker>,
        role_id: Id<RoleMarker>,
    ) -> UpdateRole<'_> {
        UpdateRole::new(self, guild_id, role_id)
    }

    /// Modify the position of the roles.
    ///
    /// The minimum amount of roles to modify, is a swap between two roles.
    pub const fn update_role_positions<'a>(
        &'a self,
        guild_id: Id<GuildMarker>,
        roles: &'a [(Id<RoleMarker>, u64)],
    ) -> UpdateRolePositions<'a> {
        UpdateRolePositions::new(self, guild_id, roles)
    }

    /// Create a new stage instance associated with a stage channel.
    ///
    /// Requires the user to be a moderator of the stage channel.
    ///
    /// # Errors
    ///
    /// Returns an error of type [`ValidationError::StageTopic`] when the topic
    /// is not between 1 and 120 characters in length.
    ///
    /// [`ValidationError::StageTopic`]: twilight_validate::request::ValidationErrorType::StageTopic
    pub fn create_stage_instance<'a>(
        &'a self,
        channel_id: Id<ChannelMarker>,
        topic: &'a str,
    ) -> Result<CreateStageInstance<'a>, ValidationError> {
        CreateStageInstance::new(self, channel_id, topic)
    }

    /// Gets the stage instance associated with a stage channel, if it exists.
    pub const fn stage_instance(&self, channel_id: Id<ChannelMarker>) -> GetStageInstance<'_> {
        GetStageInstance::new(self, channel_id)
    }

    /// Update fields of an existing stage instance.
    ///
    /// Requires the user to be a moderator of the stage channel.
    pub const fn update_stage_instance(
        &self,
        channel_id: Id<ChannelMarker>,
    ) -> UpdateStageInstance<'_> {
        UpdateStageInstance::new(self, channel_id)
    }

    /// Delete the stage instance of a stage channel.
    ///
    /// Requires the user to be a moderator of the stage channel.
    pub const fn delete_stage_instance(
        &self,
        channel_id: Id<ChannelMarker>,
    ) -> DeleteStageInstance<'_> {
        DeleteStageInstance::new(self, channel_id)
    }

    /// Create a new guild based on a template.
    ///
    /// This endpoint can only be used by bots in less than 10 guilds.
    ///
    /// # Errors
    ///
    /// Returns an error of type [`ValidationErrorType::TemplateName`] if the
    /// name is invalid.
    ///
    /// [`ValidationErrorType::TemplateName`]: twilight_validate::request::ValidationErrorType::TemplateName
    pub fn create_guild_from_template<'a>(
        &'a self,
        template_code: &'a str,
        name: &'a str,
    ) -> Result<CreateGuildFromTemplate<'a>, ValidationError> {
        CreateGuildFromTemplate::new(self, template_code, name)
    }

    /// Create a template from the current state of the guild.
    ///
    /// Requires the `MANAGE_GUILD` permission. The name must be at least 1 and
    /// at most 100 characters in length.
    ///
    /// # Errors
    ///
    /// Returns an error of type [`ValidationErrorType::TemplateName`] if the
    /// name is invalid.
    ///
    /// [`ValidationErrorType::TemplateName`]: twilight_validate::request::ValidationErrorType::TemplateName
    pub fn create_template<'a>(
        &'a self,
        guild_id: Id<GuildMarker>,
        name: &'a str,
    ) -> Result<CreateTemplate<'a>, ValidationError> {
        CreateTemplate::new(self, guild_id, name)
    }

    /// Delete a template by ID and code.
    pub const fn delete_template<'a>(
        &'a self,
        guild_id: Id<GuildMarker>,
        template_code: &'a str,
    ) -> DeleteTemplate<'a> {
        DeleteTemplate::new(self, guild_id, template_code)
    }

    /// Get a template by its code.
    pub const fn get_template<'a>(&'a self, template_code: &'a str) -> GetTemplate<'a> {
        GetTemplate::new(self, template_code)
    }

    /// Get a list of templates in a guild, by ID.
    pub const fn get_templates(&self, guild_id: Id<GuildMarker>) -> GetTemplates<'_> {
        GetTemplates::new(self, guild_id)
    }

    /// Sync a template to the current state of the guild, by ID and code.
    pub const fn sync_template<'a>(
        &'a self,
        guild_id: Id<GuildMarker>,
        template_code: &'a str,
    ) -> SyncTemplate<'a> {
        SyncTemplate::new(self, guild_id, template_code)
    }

    /// Update the template's metadata, by ID and code.
    pub const fn update_template<'a>(
        &'a self,
        guild_id: Id<GuildMarker>,
        template_code: &'a str,
    ) -> UpdateTemplate<'a> {
        UpdateTemplate::new(self, guild_id, template_code)
    }

    /// Returns all active threads in the channel.
    ///
    /// Includes public and private threads. Threads are ordered by their ID in
    /// descending order.
    pub const fn active_threads(&self, guild_id: Id<GuildMarker>) -> GetActiveThreads<'_> {
        GetActiveThreads::new(self, guild_id)
    }

    /// Add another member to a thread.
    ///
    /// Requires the ability to send messages in the thread, and that the thread
    /// is not archived.
    pub const fn add_thread_member(
        &self,
        channel_id: Id<ChannelMarker>,
        user_id: Id<UserMarker>,
    ) -> AddThreadMember<'_> {
        AddThreadMember::new(self, channel_id, user_id)
    }

    /// Start a thread that is not connected to a message.
    ///
    /// Values of [`ThreeDays`] and [`Week`] require the guild to be boosted.
    /// The guild's features will indicate if a guild is able to use these
    /// settings.
    ///
    /// To make a [`GuildPrivateThread`], the guild must also have the
    /// `PRIVATE_THREADS` feature.
    ///
    /// [`GuildPrivateThread`]: twilight_model::channel::ChannelType::GuildPrivateThread
    /// [`ThreeDays`]: twilight_model::channel::thread::AutoArchiveDuration::ThreeDays
    /// [`Week`]: twilight_model::channel::thread::AutoArchiveDuration::Week
    pub fn create_thread<'a>(
        &'a self,
        channel_id: Id<ChannelMarker>,
        name: &'a str,
        kind: ChannelType,
    ) -> Result<CreateThread<'_>, ChannelValidationError> {
        CreateThread::new(self, channel_id, name, kind)
    }

    /// Create a new thread from an existing message.
    ///
    /// When called on a [`GuildText`] channel, this creates a
    /// [`GuildPublicThread`].
    ///
    /// When called on a [`GuildNews`] channel, this creates a
    /// [`GuildNewsThread`].
    ///
    /// Values of [`ThreeDays`] and [`Week`] require the guild to be boosted.
    /// The guild's features will indicate if a guild is able to use these
    /// settings.
    ///
    /// The thread's ID will be the same as its parent message. This ensures
    /// only one thread can be created per message.
    ///
    /// [`GuildNewsThread`]: twilight_model::channel::ChannelType::GuildNewsThread
    /// [`GuildNews`]: twilight_model::channel::ChannelType::GuildNews
    /// [`GuildPublicThread`]: twilight_model::channel::ChannelType::GuildPublicThread
    /// [`GuildText`]: twilight_model::channel::ChannelType::GuildText
    /// [`ThreeDays`]: twilight_model::channel::thread::AutoArchiveDuration::ThreeDays
    /// [`Week`]: twilight_model::channel::thread::AutoArchiveDuration::Week
    pub fn create_thread_from_message<'a>(
        &'a self,
        channel_id: Id<ChannelMarker>,
        message_id: Id<MessageMarker>,
        name: &'a str,
    ) -> Result<CreateThreadFromMessage<'_>, ChannelValidationError> {
        CreateThreadFromMessage::new(self, channel_id, message_id, name)
    }

    /// Add the current user to a thread.
    pub const fn join_thread(&self, channel_id: Id<ChannelMarker>) -> JoinThread<'_> {
        JoinThread::new(self, channel_id)
    }

    /// Returns archived private threads in the channel that the current user
    /// has joined.
    ///
    /// Threads are ordered by their ID in descending order.
    pub const fn joined_private_archived_threads(
        &self,
        channel_id: Id<ChannelMarker>,
    ) -> GetJoinedPrivateArchivedThreads<'_> {
        GetJoinedPrivateArchivedThreads::new(self, channel_id)
    }

    /// Remove the current user from a thread.
    ///
    /// Requires that the thread is not archived.
    pub const fn leave_thread(&self, channel_id: Id<ChannelMarker>) -> LeaveThread<'_> {
        LeaveThread::new(self, channel_id)
    }

    /// Returns archived private threads in the channel.
    ///
    /// Requires both [`READ_MESSAGE_HISTORY`] and [`MANAGE_THREADS`].
    ///
    /// [`MANAGE_THREADS`]: twilight_model::guild::Permissions::MANAGE_THREADS
    /// [`READ_MESSAGE_HISTORY`]: twilight_model::guild::Permissions::READ_MESSAGE_HISTORY
    pub const fn private_archived_threads(
        &self,
        channel_id: Id<ChannelMarker>,
    ) -> GetPrivateArchivedThreads<'_> {
        GetPrivateArchivedThreads::new(self, channel_id)
    }

    /// Returns archived public threads in the channel.
    ///
    /// Requires the [`READ_MESSAGE_HISTORY`] permission.
    ///
    /// Threads are ordered by [`archive_timestamp`] in descending order.
    ///
    /// When called in a [`GuildText`] channel, returns [`GuildPublicThread`]s.
    ///
    /// When called in a [`GuildNews`] channel, returns [`GuildNewsThread`]s.
    ///
    /// [`archive_timestamp`]: twilight_model::channel::thread::ThreadMetadata::archive_timestamp
    /// [`GuildNews`]: twilight_model::channel::ChannelType::GuildNews
    /// [`GuildNewsThread`]: twilight_model::channel::ChannelType::GuildNewsThread
    /// [`GuildPublicThread`]: twilight_model::channel::ChannelType::GuildPublicThread
    /// [`GuildText`]: twilight_model::channel::ChannelType::GuildText
    /// [`READ_MESSAGE_HISTORY`]: twilight_model::guild::Permissions::READ_MESSAGE_HISTORY
    pub const fn public_archived_threads(
        &self,
        channel_id: Id<ChannelMarker>,
    ) -> GetPublicArchivedThreads<'_> {
        GetPublicArchivedThreads::new(self, channel_id)
    }

    /// Remove another member from a thread.
    ///
    /// Requires that the thread is not archived.
    ///
    /// Requires the [`MANAGE_THREADS`] permission, unless both the thread is a
    /// [`GuildPrivateThread`], and the current user is the creator of the
    /// thread.
    ///
    /// [`GuildPrivateThread`]: twilight_model::channel::ChannelType::GuildPrivateThread
    /// [`MANAGE_THREADS`]: twilight_model::guild::Permissions::MANAGE_THREADS
    pub const fn remove_thread_member(
        &self,
        channel_id: Id<ChannelMarker>,
        user_id: Id<UserMarker>,
    ) -> RemoveThreadMember<'_> {
        RemoveThreadMember::new(self, channel_id, user_id)
    }

    /// Returns a [`ThreadMember`] in a thread.
    ///
    /// [`ThreadMember`]: twilight_model::channel::thread::ThreadMember
    pub const fn thread_member(
        &self,
        channel_id: Id<ChannelMarker>,
        user_id: Id<UserMarker>,
    ) -> GetThreadMember<'_> {
        GetThreadMember::new(self, channel_id, user_id)
    }

    /// Returns the [`ThreadMember`]s of the thread.
    ///
    /// [`ThreadMember`]: twilight_model::channel::thread::ThreadMember
    pub const fn thread_members(&self, channel_id: Id<ChannelMarker>) -> GetThreadMembers<'_> {
        GetThreadMembers::new(self, channel_id)
    }

    /// Update a thread.
    ///
    /// All fields are optional. The minimum length of the name is 1 UTF-16
    /// characters and the maximum is 100 UTF-16 characters.
    pub const fn update_thread(&self, channel_id: Id<ChannelMarker>) -> UpdateThread<'_> {
        UpdateThread::new(self, channel_id)
    }

    /// Get a user's information by id.
    pub const fn user(&self, user_id: Id<UserMarker>) -> GetUser<'_> {
        GetUser::new(self, user_id)
    }

    /// Update another user's voice state.
    ///
    /// # Caveats
    ///
    /// - `channel_id` must currently point to a stage channel.
    /// - User must already have joined `channel_id`.
    pub const fn update_user_voice_state(
        &self,
        guild_id: Id<GuildMarker>,
        user_id: Id<UserMarker>,
        channel_id: Id<ChannelMarker>,
    ) -> UpdateUserVoiceState<'_> {
        UpdateUserVoiceState::new(self, guild_id, user_id, channel_id)
    }

    /// Get a list of voice regions that can be used when creating a guild.
    pub const fn voice_regions(&self) -> GetVoiceRegions<'_> {
        GetVoiceRegions::new(self)
    }

    /// Get a webhook by ID.
    pub const fn webhook(&self, id: Id<WebhookMarker>) -> GetWebhook<'_> {
        GetWebhook::new(self, id)
    }

    /// Create a webhook in a channel.
    ///
    /// # Examples
    ///
    /// ```no_run
    /// # use twilight_http::Client;
    /// # use twilight_model::id::Id;
    /// #
    /// # #[tokio::main]
    /// # async fn main() -> Result<(), Box<dyn std::error::Error>> {
    /// # let client = Client::new("my token".to_owned());
    /// let channel_id = Id::new(123);
    ///
    /// let webhook = client
    ///     .create_webhook(channel_id, "Twily Bot")
    ///     .exec()
    ///     .await?;
    /// # Ok(()) }
    /// ```
    pub const fn create_webhook<'a>(
        &'a self,
        channel_id: Id<ChannelMarker>,
        name: &'a str,
    ) -> CreateWebhook<'a> {
        CreateWebhook::new(self, channel_id, name)
    }

    /// Delete a webhook by its ID.
    pub const fn delete_webhook(&self, id: Id<WebhookMarker>) -> DeleteWebhook<'_> {
        DeleteWebhook::new(self, id)
    }

    /// Update a webhook by ID.
    pub const fn update_webhook(&self, webhook_id: Id<WebhookMarker>) -> UpdateWebhook<'_> {
        UpdateWebhook::new(self, webhook_id)
    }

    /// Update a webhook, with a token, by ID.
    pub const fn update_webhook_with_token<'a>(
        &'a self,
        webhook_id: Id<WebhookMarker>,
        token: &'a str,
    ) -> UpdateWebhookWithToken<'a> {
        UpdateWebhookWithToken::new(self, webhook_id, token)
    }

    /// Executes a webhook, sending a message to its channel.
    ///
    /// You can only specify one of [`content`], [`embeds`], or [`files`].
    ///
    /// # Examples
    ///
    /// ```no_run
    /// # use twilight_http::Client;
    /// # use twilight_model::id::Id;
    /// #
    /// # #[tokio::main]
    /// # async fn main() -> Result<(), Box<dyn std::error::Error>> {
    /// # let client = Client::new("my token".to_owned());
    /// let id = Id::new(432);
    /// #
    /// let webhook = client
    ///     .execute_webhook(id, "webhook token")
    ///     .content("Pinkie...")?
    ///     .exec()
    ///     .await?;
    /// # Ok(()) }
    /// ```
    ///
    /// [`content`]: crate::request::channel::webhook::ExecuteWebhook::content
    /// [`embeds`]: crate::request::channel::webhook::ExecuteWebhook::embeds
    /// [`files`]: crate::request::channel::webhook::ExecuteWebhook::files
    pub const fn execute_webhook<'a>(
        &'a self,
        webhook_id: Id<WebhookMarker>,
        token: &'a str,
    ) -> ExecuteWebhook<'a> {
        ExecuteWebhook::new(self, webhook_id, token)
    }

    /// Get a webhook message by webhook ID, token, and message ID.
    pub const fn webhook_message<'a>(
        &'a self,
        webhook_id: Id<WebhookMarker>,
        token: &'a str,
        message_id: Id<MessageMarker>,
    ) -> GetWebhookMessage<'a> {
        GetWebhookMessage::new(self, webhook_id, token, message_id)
    }

    /// Update a message executed by a webhook.
    ///
    /// # Examples
    ///
    /// ```no_run
    /// # use twilight_http::Client;
    /// use twilight_model::id::Id;
    ///
    /// # #[tokio::main]
    /// # async fn main() -> Result<(), Box<dyn std::error::Error>> {
    /// # let client = Client::new("token".to_owned());
    /// client.update_webhook_message(Id::new(1), "token here", Id::new(2))
    ///     .content(Some("new message content"))?
    ///     .exec()
    ///     .await?;
    /// # Ok(()) }
    /// ```
    pub const fn update_webhook_message<'a>(
        &'a self,
        webhook_id: Id<WebhookMarker>,
        token: &'a str,
        message_id: Id<MessageMarker>,
    ) -> UpdateWebhookMessage<'a> {
        UpdateWebhookMessage::new(self, webhook_id, token, message_id)
    }

    /// Delete a message executed by a webhook.
    ///
    /// # Examples
    ///
    /// ```no_run
    /// # use twilight_http::Client;
    /// use twilight_model::id::Id;
    ///
    /// # #[tokio::main]
    /// # async fn main() -> Result<(), Box<dyn std::error::Error>> {
    /// # let client = Client::new("token".to_owned());
    /// client
    ///     .delete_webhook_message(Id::new(1), "token here", Id::new(2))
    ///     .exec()
    ///     .await?;
    /// # Ok(()) }
    /// ```
    pub const fn delete_webhook_message<'a>(
        &'a self,
        webhook_id: Id<WebhookMarker>,
        token: &'a str,
        message_id: Id<MessageMarker>,
    ) -> DeleteWebhookMessage<'a> {
        DeleteWebhookMessage::new(self, webhook_id, token, message_id)
    }

    /// Delete a scheduled event in a guild.
    ///
    /// # Examples
    ///
    /// ```no_run
    /// # use twilight_http::Client;
    /// # use twilight_model::id::Id;
    /// # #[tokio::main]
    /// # async fn main() -> Result<(), Box<dyn std::error::Error>> {
    /// # let client = Client::new("token".to_owned());
    /// let guild_id = Id::new(1);
    /// let scheduled_event_id = Id::new(2);
    ///
    /// client
    ///     .delete_guild_scheduled_event(guild_id, scheduled_event_id)
    ///     .exec()
    ///     .await?;
    /// # Ok(()) }
    /// ```
    pub const fn delete_guild_scheduled_event(
        &self,
        guild_id: Id<GuildMarker>,
        scheduled_event_id: Id<ScheduledEventMarker>,
    ) -> DeleteGuildScheduledEvent<'_> {
        DeleteGuildScheduledEvent::new(self, guild_id, scheduled_event_id)
    }

    /// Create a scheduled event in a guild.
    ///
    /// Once a guild is selected, you must choose one of three event types to
    /// create. The request builders will ensure you provide the correct data to
    /// Discord. See [the Discord docs] for more information on which events
    /// require which fields.
    ///
    /// The name must be between 1 and 100 characters in length. For external
    /// events, the location must be between 1 and 100 characters in length.
    ///
    /// # Examples
    ///
    /// Create an event in a stage instance:
    ///
    /// ```no_run
    /// # use twilight_http::Client;
    /// use twilight_model::{datetime::Timestamp, id::Id};
    /// # #[tokio::main]
    /// # async fn main() -> Result<(), Box<dyn std::error::Error>> {
    /// # let client = Client::new("token".to_owned());
    /// let guild_id = Id::new(1);
    /// let channel_id = Id::new(2);
    /// let garfield_start_time = Timestamp::parse("2022-01-01T14:00:00+00:00")?;
    ///
    /// client
    ///     .create_guild_scheduled_event(guild_id)
    ///     .stage_instance(
    ///         channel_id,
    ///         "Garfield Appreciation Hour",
    ///         &garfield_start_time
    ///     )?
    ///     .description("Discuss: How important is Garfield to You?")?
    ///     .exec()
    ///     .await?;
    /// # Ok(()) }
    /// ```
    ///
    /// Create an external event:
    ///
    /// ```no_run
    /// # use twilight_http::Client;
    /// use twilight_model::{datetime::Timestamp, id::Id};
    /// # #[tokio::main]
    /// # async fn main() -> Result<(), Box<dyn std::error::Error>> {
    /// # let client = Client::new("token".to_owned());
    /// let guild_id = Id::new(1);
    /// let garfield_con_start_time = Timestamp::parse("2022-01-04T08:00:00+00:00")?;
    /// let garfield_con_end_time = Timestamp::parse("2022-01-06T17:00:00+00:00")?;
    ///
    /// client
    ///     .create_guild_scheduled_event(guild_id)
    ///     .external(
    ///         "Garfield Con 2022",
    ///         "Baltimore Convention Center",
    ///         &garfield_con_start_time,
    ///         &garfield_con_end_time
    ///     )?
    ///     .description("In a spiritual successor to BronyCon, Garfield fans \
    /// from around the globe celebrate all things related to the loveable cat.")?
    ///     .exec()
    ///     .await?;
    /// # Ok(()) }
    /// ```
    ///
    /// [the Discord docs]: https://discord.com/developers/docs/resources/guild-scheduled-event#create-guild-scheduled-event
    pub const fn create_guild_scheduled_event(
        &self,
        guild_id: Id<GuildMarker>,
    ) -> CreateGuildScheduledEvent<'_> {
        CreateGuildScheduledEvent::new(self, guild_id)
    }

    /// Get a scheduled event in a guild.
    pub const fn guild_scheduled_event(
        &self,
        guild_id: Id<GuildMarker>,
        scheduled_event_id: Id<ScheduledEventMarker>,
    ) -> GetGuildScheduledEvent<'_> {
        GetGuildScheduledEvent::new(self, guild_id, scheduled_event_id)
    }

    /// Get a list of users subscribed to a scheduled event.
    ///
    /// Users are returned in ascending order by `user_id`. [`before`] and
    /// [`after`] both take a user id. If both are specified, only [`before`] is
    /// respected. The default [`limit`] is 100. See [the Discord docs] for more
    /// information.
    ///
    /// [`after`]: GetGuildScheduledEventUsers::after
    /// [`before`]: GetGuildScheduledEventUsers::before
    /// [`limit`]: GetGuildScheduledEventUsers::limit
    /// [the Discord docs]: https://discord.com/developers/docs/resources/guild-scheduled-event#get-guild-scheduled-event-users
    pub const fn guild_scheduled_event_users(
        &self,
        guild_id: Id<GuildMarker>,
        scheduled_event_id: Id<ScheduledEventMarker>,
    ) -> GetGuildScheduledEventUsers<'_> {
        GetGuildScheduledEventUsers::new(self, guild_id, scheduled_event_id)
    }

    /// Get a list of scheduled events in a guild.
    pub const fn guild_scheduled_events(
        &self,
        guild_id: Id<GuildMarker>,
    ) -> GetGuildScheduledEvents<'_> {
        GetGuildScheduledEvents::new(self, guild_id)
    }

    /// Update a scheduled event in a guild.
    ///
    /// This endpoint supports changing the type of event. When changing the
    /// entity type to either [`EntityType::StageInstance`] or
    /// [`EntityType::Voice`], an [`Id<ChannelMarker>`] must be provided if it
    /// does not already exist.
    ///
    /// When changing the entity type to [`EntityType::External`], the
    /// `channel_id` field is cleared and the [`channel_id`] method has no
    /// effect. Additionally, you must set a location with [`location`].
    ///
    /// [`EntityType::External`]: twilight_model::scheduled_event::EntityType::External
    /// [`EntityType::StageInstance`]: twilight_model::scheduled_event::EntityType::StageInstance
    /// [`EntityType::Voice`]: twilight_model::scheduled_event::EntityType::Voice
    /// [`channel_id`]: UpdateGuildScheduledEvent::channel_id
    /// [`location`]: UpdateGuildScheduledEvent::location
    pub const fn update_guild_scheduled_event(
        &self,
        guild_id: Id<GuildMarker>,
        scheduled_event_id: Id<ScheduledEventMarker>,
    ) -> UpdateGuildScheduledEvent<'_> {
        UpdateGuildScheduledEvent::new(self, guild_id, scheduled_event_id)
    }

    /// Returns a single sticker by its ID.
    ///
    /// # Examples
    ///
    /// ```no_run
    /// use twilight_http::Client;
    /// use twilight_model::id::Id;
    ///
    /// # #[tokio::main]
    /// # async fn main() -> Result<(), Box<dyn std::error::Error>> {
    /// let client = Client::new("my token".to_owned());
    ///
    /// let id = Id::new(123);
    /// let sticker = client.sticker(id).exec().await?.model().await?;
    ///
    /// println!("{:#?}", sticker);
    /// # Ok(()) }
    /// ```
    pub const fn sticker(&self, sticker_id: Id<StickerMarker>) -> GetSticker<'_> {
        GetSticker::new(self, sticker_id)
    }

    /// Returns a list of sticker packs available to Nitro subscribers.
    ///
    /// # Examples
    ///
    /// ```no_run
    /// use twilight_http::Client;
    ///
    /// # #[tokio::main]
    /// # async fn main() -> Result<(), Box<dyn std::error::Error>> {
    /// let client = Client::new("my token".to_owned());
    ///
    /// let packs = client.nitro_sticker_packs().exec().await?.model().await?;
    ///
    /// println!("{}", packs.sticker_packs.len());
    /// # Ok(()) }
    /// ```
    pub const fn nitro_sticker_packs(&self) -> GetNitroStickerPacks<'_> {
        GetNitroStickerPacks::new(self)
    }

    /// Returns a list of stickers in a guild.
    ///
    /// # Examples
    ///
    /// ```no_run
    /// use twilight_http::Client;
    /// use twilight_model::id::Id;
    ///
    /// # #[tokio::main]
    /// # async fn main() -> Result<(), Box<dyn std::error::Error>> {
    /// let client = Client::new("my token".to_owned());
    ///
    /// let guild_id = Id::new(1);
    /// let stickers = client
    ///     .guild_stickers(guild_id)
    ///     .exec()
    ///     .await?
    ///     .models()
    ///     .await?;
    ///
    /// println!("{}", stickers.len());
    /// # Ok(()) }
    /// ```
    pub const fn guild_stickers(&self, guild_id: Id<GuildMarker>) -> GetGuildStickers<'_> {
        GetGuildStickers::new(self, guild_id)
    }

    /// Returns a guild sticker by the guild's ID and the sticker's ID.
    ///
    /// # Examples
    ///
    /// ```no_run
    /// use twilight_http::Client;
    /// use twilight_model::id::Id;
    ///
    /// # #[tokio::main]
    /// # async fn main() -> Result<(), Box<dyn std::error::Error>> {
    /// let client = Client::new("my token".to_owned());
    ///
    /// let guild_id = Id::new(1);
    /// let sticker_id = Id::new(2);
    /// let sticker = client
    ///     .guild_sticker(guild_id, sticker_id)
    ///     .exec()
    ///     .await?
    ///     .model()
    ///     .await?;
    ///
    /// println!("{:#?}", sticker);
    /// # Ok(()) }
    /// ```
    pub const fn guild_sticker(
        &self,
        guild_id: Id<GuildMarker>,
        sticker_id: Id<StickerMarker>,
    ) -> GetGuildSticker<'_> {
        GetGuildSticker::new(self, guild_id, sticker_id)
    }

    /// Creates a sticker in a guild, and returns the created sticker.
    ///
    /// # Examples
    ///
    /// ```no_run
    /// use twilight_http::Client;
    /// use twilight_model::id::Id;
    ///
    /// # #[tokio::main]
    /// # async fn main() -> Result<(), Box<dyn std::error::Error>> {
    /// let client = Client::new("my token".to_owned());
    ///
    /// let guild_id = Id::new(1);
    /// let sticker = client
    ///     .create_guild_sticker(
    ///         guild_id,
    ///         &"sticker name",
    ///         &"sticker description",
    ///         &"sticker,tags",
    ///         &[23,23,23,23]
    ///     )?
    ///     .exec()
    ///     .await?
    ///     .model()
    ///     .await?;
    ///
    /// println!("{:#?}", sticker);
    /// # Ok(()) }
    /// ```
    pub fn create_guild_sticker<'a>(
        &'a self,
        guild_id: Id<GuildMarker>,
        name: &'a str,
        description: &'a str,
        tags: &'a str,
        file: &'a [u8],
    ) -> Result<CreateGuildSticker<'_>, StickerValidationError> {
        CreateGuildSticker::new(self, guild_id, name, description, tags, file)
    }

    /// Updates a sticker in a guild, and returns the updated sticker.
    ///
    /// # Examples
    ///
    /// ```no_run
    /// use twilight_http::Client;
    /// use twilight_model::id::Id;
    ///
    /// # #[tokio::main]
    /// # async fn main() -> Result<(), Box<dyn std::error::Error>> {
    /// let client = Client::new("my token".to_owned());
    ///
    /// let guild_id = Id::new(1);
    /// let sticker_id = Id::new(2);
    /// let sticker = client
    ///     .update_guild_sticker(guild_id, sticker_id)
    ///     .description("new description")?
    ///     .exec()
    ///     .await?
    ///     .model()
    ///     .await?;
    ///
    /// println!("{:#?}", sticker);
    /// # Ok(()) }
    /// ```
    pub const fn update_guild_sticker(
        &self,
        guild_id: Id<GuildMarker>,
        sticker_id: Id<StickerMarker>,
    ) -> UpdateGuildSticker<'_> {
        UpdateGuildSticker::new(self, guild_id, sticker_id)
    }

    /// Deletes a guild sticker by the ID of the guild and its ID.
    ///
    /// # Examples
    ///
    /// ```no_run
    /// use twilight_http::Client;
    /// use twilight_model::id::Id;
    ///
    /// # #[tokio::main]
    /// # async fn main() -> Result<(), Box<dyn std::error::Error>> {
    /// let client = Client::new("my token".to_owned());
    ///
    /// let guild_id = Id::new(1);
    /// let sticker_id = Id::new(2);
    ///
    /// client
    ///     .delete_guild_sticker(guild_id, sticker_id)
    ///     .exec()
    ///     .await?;
    /// # Ok(()) }
    /// ```
    pub const fn delete_guild_sticker(
        &self,
        guild_id: Id<GuildMarker>,
        sticker_id: Id<StickerMarker>,
    ) -> DeleteGuildSticker<'_> {
        DeleteGuildSticker::new(self, guild_id, sticker_id)
    }

    /// Execute a request, returning a future resolving to a [`Response`].
    ///
    /// # Errors
    ///
    /// Returns an [`ErrorType::Unauthorized`] error type if the configured
    /// token has become invalid due to expiration, revocation, etc.
    ///
    /// [`Response`]: super::response::Response
    pub fn request<T>(&self, request: Request) -> ResponseFuture<T> {
        match self.try_request::<T>(request) {
            Ok(future) => future,
            Err(source) => ResponseFuture::error(source),
        }
    }

    #[allow(clippy::too_many_lines)]
    fn try_request<T>(&self, request: Request) -> Result<ResponseFuture<T>, Error> {
        if let Some(token_invalidated) = self.token_invalidated.as_ref() {
            if token_invalidated.load(Ordering::Relaxed) {
                return Err(Error {
                    kind: ErrorType::Unauthorized,
                    source: None,
                });
            }
        }

        let Request {
            body,
            form,
            headers: req_headers,
            method,
            path,
            ratelimit_path,
            use_authorization_token,
        } = request;

        let protocol = if self.use_http { "http" } else { "https" };
        let host = self.proxy.as_deref().unwrap_or("discord.com");

        let url = format!("{}://{}/api/v{}/{}", protocol, host, API_VERSION, path);
        #[cfg(feature = "tracing")]
        tracing::debug!("URL: {:?}", url);

        let mut builder = hyper::Request::builder().method(method.to_http()).uri(&url);

        if use_authorization_token {
            if let Some(token) = &self.token {
                let value = HeaderValue::from_str(token).map_err(|source| {
                    #[allow(clippy::borrow_interior_mutable_const)]
                    let name = AUTHORIZATION.to_string();

                    Error {
                        kind: ErrorType::CreatingHeader { name },
                        source: Some(Box::new(source)),
                    }
                })?;

                if let Some(headers) = builder.headers_mut() {
                    headers.insert(AUTHORIZATION, value);
                }
            }
        }

        let user_agent = HeaderValue::from_static(concat!(
            "DiscordBot (",
            env!("CARGO_PKG_HOMEPAGE"),
            ", ",
            env!("CARGO_PKG_VERSION"),
            ") Twilight-rs",
        ));

        if let Some(headers) = builder.headers_mut() {
            if let Some(form) = &form {
                if let Ok(content_type) = HeaderValue::try_from(form.content_type()) {
                    headers.insert(CONTENT_TYPE, content_type);
                }
            } else if let Some(bytes) = &body {
                let len = bytes.len();
                headers.insert(CONTENT_LENGTH, HeaderValue::from(len));

                let content_type = HeaderValue::from_static("application/json");
                headers.insert(CONTENT_TYPE, content_type);
            }

            #[cfg(feature = "decompression")]
            headers.insert(
                hyper::header::ACCEPT_ENCODING,
                HeaderValue::from_static("br"),
            );

            headers.insert(USER_AGENT, user_agent);

            if let Some(req_headers) = req_headers {
                for (maybe_name, value) in req_headers {
                    if let Some(name) = maybe_name {
                        headers.insert(name, value);
                    }
                }
            }

            if let Some(default_headers) = &self.default_headers {
                for (name, value) in default_headers {
                    headers.insert(name, HeaderValue::from(value));
                }
            }
        }

        let req = if let Some(form) = form {
            let form_bytes = form.build();
            if let Some(headers) = builder.headers_mut() {
                headers.insert(CONTENT_LENGTH, HeaderValue::from(form_bytes.len()));
            };
            builder
                .body(Body::from(form_bytes))
                .map_err(|source| Error {
                    kind: ErrorType::BuildingRequest,
                    source: Some(Box::new(source)),
                })?
        } else if let Some(bytes) = body {
            builder.body(Body::from(bytes)).map_err(|source| Error {
                kind: ErrorType::BuildingRequest,
                source: Some(Box::new(source)),
            })?
        } else if method == Method::Put || method == Method::Post || method == Method::Patch {
            if let Some(headers) = builder.headers_mut() {
                headers.insert(CONTENT_LENGTH, HeaderValue::from(0));
            }

            builder.body(Body::empty()).map_err(|source| Error {
                kind: ErrorType::BuildingRequest,
                source: Some(Box::new(source)),
            })?
        } else {
            builder.body(Body::empty()).map_err(|source| Error {
                kind: ErrorType::BuildingRequest,
                source: Some(Box::new(source)),
            })?
        };

        let inner = self.http.request(req);

        // For requests that don't use an authorization token we don't need to
        // remember whether the token is invalid. This may be for requests such
        // as webhooks and interactions.
        let invalid_token = if use_authorization_token {
            self.token_invalidated.as_ref().map(Arc::clone)
        } else {
            None
        };

        // Clippy suggests bad code; an `Option::map_or_else` won't work here
        // due to move semantics in both cases.
        #[allow(clippy::option_if_let_else)]
        if let Some(ratelimiter) = self.ratelimiter.as_ref() {
            let tx_future = ratelimiter.wait_for_ticket(ratelimit_path);

            Ok(ResponseFuture::ratelimit(
                None,
                invalid_token,
                tx_future,
                self.timeout,
                inner,
            ))
        } else {
            Ok(ResponseFuture::new(
                invalid_token,
                time::timeout(self.timeout, inner),
                None,
            ))
        }
    }
}<|MERGE_RESOLUTION|>--- conflicted
+++ resolved
@@ -54,18 +54,12 @@
             CreateGuild, CreateGuildChannel, CreateGuildPrune, DeleteGuild, GetActiveThreads,
             GetAuditLog, GetGuild, GetGuildChannels, GetGuildInvites, GetGuildPreview,
             GetGuildPruneCount, GetGuildVanityUrl, GetGuildVoiceRegions, GetGuildWebhooks,
-<<<<<<< HEAD
-            GetGuildWelcomeScreen, GetGuildWidgetSettings, UpdateCurrentMember,
-            UpdateCurrentUserNick, UpdateGuild, UpdateGuildChannelPositions,
-            UpdateGuildWelcomeScreen, UpdateGuildWidget,
-=======
             GetGuildWelcomeScreen, GetGuildWidget, UpdateCurrentMember, UpdateGuild,
             UpdateGuildChannelPositions, UpdateGuildWelcomeScreen, UpdateGuildWidget,
         },
         scheduled_event::{
             CreateGuildScheduledEvent, DeleteGuildScheduledEvent, GetGuildScheduledEvent,
             GetGuildScheduledEventUsers, GetGuildScheduledEvents, UpdateGuildScheduledEvent,
->>>>>>> c6a40abe
         },
         sticker::{GetNitroStickerPacks, GetSticker},
         template::{
@@ -860,11 +854,7 @@
     }
 
     /// Modify the guild widget.
-<<<<<<< HEAD
-    pub const fn update_guild_widget_settings(&self, guild_id: GuildId) -> UpdateGuildWidget<'_> {
-=======
-    pub const fn update_guild_widget(&self, guild_id: Id<GuildMarker>) -> UpdateGuildWidget<'_> {
->>>>>>> c6a40abe
+    pub const fn update_guild_widget_settings(&self, guild_id: Id<GuildMarker>) -> UpdateGuildWidget<'_> {
         UpdateGuildWidget::new(self, guild_id)
     }
 
