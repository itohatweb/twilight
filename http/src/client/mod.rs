mod builder;
mod interaction;

pub use self::{builder::ClientBuilder, interaction::InteractionClient};

#[allow(deprecated)]
use crate::{
    error::{Error, ErrorType},
    request::{
        channel::{
            invite::{CreateInvite, DeleteInvite, GetChannelInvites, GetInvite},
            message::{
                CreateMessage, CrosspostMessage, DeleteMessage, DeleteMessages, GetChannelMessages,
                GetMessage, UpdateMessage,
            },
            reaction::{
                delete_reaction::TargetUser, CreateReaction, DeleteAllReaction, DeleteAllReactions,
                DeleteReaction, GetReactions, RequestReactionType,
            },
            stage::{
                CreateStageInstance, DeleteStageInstance, GetStageInstance, UpdateStageInstance,
            },
            thread::{
                AddThreadMember, CreateThread, CreateThreadFromMessage,
                GetJoinedPrivateArchivedThreads, GetPrivateArchivedThreads,
                GetPublicArchivedThreads, GetThreadMember, GetThreadMembers, JoinThread,
                LeaveThread, RemoveThreadMember, UpdateThread,
            },
            webhook::{
                CreateWebhook, DeleteWebhook, DeleteWebhookMessage, ExecuteWebhook,
                GetChannelWebhooks, GetWebhook, GetWebhookMessage, UpdateWebhook,
                UpdateWebhookMessage, UpdateWebhookWithToken,
            },
            CreatePin, CreateTypingTrigger, DeleteChannel, DeleteChannelPermission, DeletePin,
            FollowNewsChannel, GetChannel, GetPins, UpdateChannel, UpdateChannelPermission,
        },
        guild::{
            ban::{CreateBan, DeleteBan, GetBan, GetBans},
            create_guild::CreateGuildError,
            emoji::{CreateEmoji, DeleteEmoji, GetEmoji, GetEmojis, UpdateEmoji},
            integration::{DeleteGuildIntegration, GetGuildIntegrations},
            member::{
                AddGuildMember, AddRoleToMember, GetGuildMembers, GetMember, RemoveMember,
                RemoveRoleFromMember, SearchGuildMembers, UpdateGuildMember,
            },
            role::{CreateRole, DeleteRole, GetGuildRoles, UpdateRole, UpdateRolePositions},
            sticker::{
                CreateGuildSticker, DeleteGuildSticker, GetGuildSticker, GetGuildStickers,
                UpdateGuildSticker,
            },
            update_guild_channel_positions::Position,
            user::{UpdateCurrentUserVoiceState, UpdateUserVoiceState},
            CreateGuild, CreateGuildChannel, CreateGuildPrune, DeleteGuild, GetActiveThreads,
            GetAuditLog, GetGuild, GetGuildChannels, GetGuildInvites, GetGuildPreview,
            GetGuildPruneCount, GetGuildVanityUrl, GetGuildVoiceRegions, GetGuildWebhooks,
            GetGuildWelcomeScreen, GetGuildWidget, UpdateCurrentMember, UpdateGuild,
            UpdateGuildChannelPositions, UpdateGuildWelcomeScreen, UpdateGuildWidget,
        },
        scheduled_event::{
            CreateGuildScheduledEvent, DeleteGuildScheduledEvent, GetGuildScheduledEvent,
            GetGuildScheduledEventUsers, GetGuildScheduledEvents, UpdateGuildScheduledEvent,
        },
        sticker::{GetNitroStickerPacks, GetSticker},
        template::{
            CreateGuildFromTemplate, CreateTemplate, DeleteTemplate, GetTemplate, GetTemplates,
            SyncTemplate, UpdateTemplate,
        },
        user::{
            CreatePrivateChannel, GetCurrentUser, GetCurrentUserConnections,
            GetCurrentUserGuildMember, GetCurrentUserGuilds, GetUser, LeaveGuild,
            UpdateCurrentUser,
        },
        GetGateway, GetUserApplicationInfo, GetVoiceRegions, Method, Request,
    },
    response::ResponseFuture,
    API_VERSION,
};
use hyper::{
    client::Client as HyperClient,
    header::{HeaderMap, HeaderValue, AUTHORIZATION, CONTENT_LENGTH, CONTENT_TYPE, USER_AGENT},
    Body,
};
use std::{
    convert::AsRef,
    sync::{
        atomic::{AtomicBool, Ordering},
        Arc,
    },
    time::Duration,
};
use tokio::time;
use twilight_http_ratelimiting::Ratelimiter;
use twilight_model::{
    channel::{message::allowed_mentions::AllowedMentions, ChannelType},
    guild::Permissions,
    id::{
        marker::{
            ApplicationMarker, ChannelMarker, EmojiMarker, GuildMarker, IntegrationMarker,
            MessageMarker, RoleMarker, ScheduledEventMarker, StickerMarker, UserMarker,
            WebhookMarker,
        },
        Id,
    },
};
use twilight_validate::{
    channel::ChannelValidationError, request::ValidationError, sticker::StickerValidationError,
};

#[cfg(feature = "hyper-rustls")]
type HttpsConnector<T> = hyper_rustls::HttpsConnector<T>;
#[cfg(all(feature = "hyper-tls", not(feature = "hyper-rustls")))]
type HttpsConnector<T> = hyper_tls::HttpsConnector<T>;

#[cfg(feature = "trust-dns")]
type HttpConnector = hyper_trust_dns::TrustDnsHttpConnector;
#[cfg(not(feature = "trust-dns"))]
type HttpConnector = hyper::client::HttpConnector;

/// Twilight's http client.
///
/// Almost all of the client methods require authentication, and as such, the client must be
/// supplied with a Discord Token. Get yours [here].
///
/// # Interactions
///
/// HTTP interaction requests may be accessed via the [`Client::interaction`]
/// method.
///
/// # OAuth
///
/// To use Bearer tokens prefix the token with `"Bearer "`, including the space
/// at the end like so:
///
/// ```no_run
/// # fn main() -> Result<(), Box<dyn std::error::Error>> {
/// use std::env;
/// use twilight_http::Client;
///
/// let bearer = env::var("BEARER_TOKEN")?;
/// let token = format!("Bearer {}", bearer);
///
/// let client = Client::new(token);
/// # Ok(()) }
/// ```
///
/// # Using the client in multiple tasks
///
/// To use a client instance in multiple tasks, consider wrapping it in an
/// [`std::sync::Arc`] or [`std::rc::Rc`].
///
/// # Unauthorized behavior
///
/// When the client encounters an Unauthorized response it will take note that
/// the configured token is invalid. This may occur when the token has been
/// revoked or expired. When this happens, you must create a new client with the
/// new token. The client will no longer execute requests in order to
/// prevent API bans and will always return [`ErrorType::Unauthorized`].
///
/// # Examples
///
/// Create a client called `client`:
/// ```no_run
/// use twilight_http::Client;
///
/// # #[tokio::main]
/// # async fn main() -> Result<(), Box<dyn std::error::Error>> {
/// let client = Client::new("my token".to_owned());
/// # Ok(()) }
/// ```
///
/// Use [`ClientBuilder`] to create a client called `client`, with a shorter
/// timeout:
/// ```no_run
/// use twilight_http::Client;
/// use std::time::Duration;
///
/// # #[tokio::main]
/// # async fn main() -> Result<(), Box<dyn std::error::Error>> {
/// let client = Client::builder()
///     .token("my token".to_owned())
///     .timeout(Duration::from_secs(5))
///     .build();
/// # Ok(()) }
/// ```
///
/// All the examples on this page assume you have already created a client, and have named it
/// `client`.
///
/// [here]: https://discord.com/developers/applications
#[derive(Debug)]
pub struct Client {
    pub(crate) default_allowed_mentions: Option<AllowedMentions>,
    default_headers: Option<HeaderMap>,
    http: HyperClient<HttpsConnector<HttpConnector>, Body>,
    proxy: Option<Box<str>>,
    ratelimiter: Option<Box<dyn Ratelimiter>>,
    timeout: Duration,
    /// Whether the token has been invalidated.
    ///
    /// Whether an invalid token is tracked can be configured via
    /// [`ClientBuilder::remember_invalid_token`].
    token_invalidated: Option<Arc<AtomicBool>>,
    token: Option<Box<str>>,
    use_http: bool,
}

impl Client {
    /// Create a new `hyper-rustls` or `hyper-tls` backed client with a token.
    #[cfg_attr(docsrs, doc(cfg(any(feature = "hyper-rustls", feature = "hyper-tls"))))]
    pub fn new(token: String) -> Self {
        ClientBuilder::default().token(token).build()
    }

    /// Create a new builder to create a client.
    ///
    /// See [`ClientBuilder`].
    pub fn builder() -> ClientBuilder {
        ClientBuilder::new()
    }

    /// Retrieve an immutable reference to the token used by the client.
    ///
    /// If the initial token provided is not prefixed with `Bot `, it will be, and this method
    /// reflects that.
    pub fn token(&self) -> Option<&str> {
        self.token.as_deref()
    }

    /// Create an interface for using interactions.
    ///
    /// An application ID is required to be passed in to use interactions. The
    /// ID may be retrieved via [`current_user_application`] and cached for use
    /// with this method.
    ///
    /// # Examples
    ///
    /// Retrieve the application ID and then use an interaction request:
    ///
    /// ```no_run
    /// # #[tokio::main]
    /// # async fn main() -> Result<(), Box<dyn std::error::Error>> {
    /// use std::env;
    /// use twilight_http::Client;
    ///
    /// let client = Client::new(env::var("DISCORD_TOKEN")?);
    ///
    /// // Cache the application ID for repeated use later in the process.
    /// let application_id = {
    ///     let response = client.current_user_application().exec().await?;
    ///
    ///     response.model().await?.id
    /// };
    ///
    /// // Later in the process...
    /// let commands = client
    ///     .interaction(application_id)
    ///     .get_global_commands()
    ///     .exec()
    ///     .await?
    ///     .models()
    ///     .await?;
    ///
    /// println!("there are {} global commands", commands.len());
    /// # Ok(()) }
    /// ```
    ///
    /// [`current_user_application`]: Self::current_user_application
    pub const fn interaction(
        &self,
        application_id: Id<ApplicationMarker>,
    ) -> InteractionClient<'_> {
        InteractionClient::new(self, application_id)
    }

    /// Get the default [`AllowedMentions`] for sent messages.
    pub fn default_allowed_mentions(&self) -> Option<AllowedMentions> {
        self.default_allowed_mentions.clone()
    }

    /// Get the Ratelimiter used by the client internally.
    ///
    /// This will return `None` only if ratelimit handling
    /// has been explicitly disabled in the [`ClientBuilder`].
    pub fn ratelimiter(&self) -> Option<&dyn Ratelimiter> {
        self.ratelimiter.as_ref().map(AsRef::as_ref)
    }

    /// Get the audit log for a guild.
    ///
    /// # Examples
    ///
    /// ```no_run
    /// # use twilight_http::Client;
    /// use twilight_model::id::Id;
    ///
    /// # #[tokio::main]
    /// # async fn main() -> Result<(), Box<dyn std::error::Error>> {
    /// # let client = Client::new("token".to_owned());
    /// let guild_id = Id::new(101);
    /// let audit_log = client
    /// // not done
    ///     .audit_log(guild_id)
    ///     .exec()
    ///     .await?;
    /// # Ok(()) }
    /// ```
    pub const fn audit_log(&self, guild_id: Id<GuildMarker>) -> GetAuditLog<'_> {
        GetAuditLog::new(self, guild_id)
    }

    /// Retrieve the bans for a guild.
    ///
    /// # Examples
    ///
    /// Retrieve the bans for guild `1`:
    ///
    /// ```no_run
    /// # use twilight_http::Client;
    /// use twilight_model::id::Id;
    /// #
    /// # #[tokio::main]
    /// # async fn main() -> Result<(), Box<dyn std::error::Error>> {
    /// # let client = Client::new("my token".to_owned());
    /// #
    /// let guild_id = Id::new(1);
    ///
    /// let bans = client.bans(guild_id).exec().await?;
    /// # Ok(()) }
    /// ```
    pub const fn bans(&self, guild_id: Id<GuildMarker>) -> GetBans<'_> {
        GetBans::new(self, guild_id)
    }

    /// Get information about a ban of a guild.
    ///
    /// Includes the user banned and the reason.
    pub const fn ban(&self, guild_id: Id<GuildMarker>, user_id: Id<UserMarker>) -> GetBan<'_> {
        GetBan::new(self, guild_id, user_id)
    }

    /// Bans a user from a guild, optionally with the number of days' worth of
    /// messages to delete and the reason.
    ///
    /// # Examples
    ///
    /// Ban user `200` from guild `100`, deleting
    /// 1 day's worth of messages, for the reason `"memes"`:
    ///
    /// ```no_run
    /// # use twilight_http::{request::AuditLogReason, Client};
    /// use twilight_model::id::Id;
    /// #
    /// # #[tokio::main]
    /// # async fn main() -> Result<(), Box<dyn std::error::Error>> {
    /// # let client = Client::new("my token".to_owned());
    /// #
    /// let guild_id = Id::new(100);
    /// let user_id = Id::new(200);
    /// client.create_ban(guild_id, user_id)
    ///     .delete_message_days(1)?
    ///     .reason("memes")?
    ///     .exec()
    ///     .await?;
    /// # Ok(()) }
    /// ```
    pub const fn create_ban(
        &self,
        guild_id: Id<GuildMarker>,
        user_id: Id<UserMarker>,
    ) -> CreateBan<'_> {
        CreateBan::new(self, guild_id, user_id)
    }

    /// Remove a ban from a user in a guild.
    ///
    /// # Examples
    ///
    /// Unban user `200` from guild `100`:
    ///
    /// ```no_run
    /// # use twilight_http::Client;
    /// use twilight_model::id::Id;
    /// #
    /// # #[tokio::main]
    /// # async fn main() -> Result<(), Box<dyn std::error::Error>> {
    /// # let client = Client::new("my token".to_owned());
    /// #
    /// let guild_id = Id::new(100);
    /// let user_id = Id::new(200);
    ///
    /// client.delete_ban(guild_id, user_id).exec().await?;
    /// # Ok(()) }
    /// ```
    pub const fn delete_ban(
        &self,
        guild_id: Id<GuildMarker>,
        user_id: Id<UserMarker>,
    ) -> DeleteBan<'_> {
        DeleteBan::new(self, guild_id, user_id)
    }

    /// Get a channel by its ID.
    ///
    /// # Examples
    ///
    /// Get channel `100`:
    ///
    /// ```no_run
    /// # use twilight_http::Client;
    /// # use twilight_model::id::Id;
    /// #
    /// # #[tokio::main]
    /// # async fn main() -> Result<(), Box<dyn std::error::Error>> {
    /// # let client = Client::new("my token".to_owned());
    /// #
    /// let channel_id = Id::new(100);
    /// #
    /// let channel = client.channel(channel_id).exec().await?;
    /// # Ok(()) }
    /// ```
    pub const fn channel(&self, channel_id: Id<ChannelMarker>) -> GetChannel<'_> {
        GetChannel::new(self, channel_id)
    }

    /// Delete a channel by ID.
    pub const fn delete_channel(&self, channel_id: Id<ChannelMarker>) -> DeleteChannel<'_> {
        DeleteChannel::new(self, channel_id)
    }

    /// Update a channel.
    pub const fn update_channel(&self, channel_id: Id<ChannelMarker>) -> UpdateChannel<'_> {
        UpdateChannel::new(self, channel_id)
    }

    /// Follows a news channel by [`Id<ChannelMarker>`].
    ///
    /// The type returned is [`FollowedChannel`].
    ///
    /// [`FollowedChannel`]: ::twilight_model::channel::FollowedChannel
    pub const fn follow_news_channel(
        &self,
        channel_id: Id<ChannelMarker>,
        webhook_channel_id: Id<ChannelMarker>,
    ) -> FollowNewsChannel<'_> {
        FollowNewsChannel::new(self, channel_id, webhook_channel_id)
    }

    /// Get the invites for a guild channel.
    ///
    /// Requires the [`MANAGE_CHANNELS`] permission. This method only works if
    /// the channel is of type [`GuildChannel`].
    ///
    /// [`MANAGE_CHANNELS`]: twilight_model::guild::Permissions::MANAGE_CHANNELS
    /// [`GuildChannel`]: twilight_model::channel::GuildChannel
    pub const fn channel_invites(&self, channel_id: Id<ChannelMarker>) -> GetChannelInvites<'_> {
        GetChannelInvites::new(self, channel_id)
    }

    /// Get channel messages, by [`Id<ChannelMarker>`].
    ///
    /// Only one of [`after`], [`around`], and [`before`] can be specified at a time.
    /// Once these are specified, the type returned is [`GetChannelMessagesConfigured`].
    ///
    /// If [`limit`] is unspecified, the default set by Discord is 50.
    ///
    /// # Examples
    ///
    /// ```no_run
    /// use twilight_http::Client;
    /// use twilight_model::id::Id;
    ///
    /// # #[tokio::main]
    /// # async fn main() -> Result<(), Box<dyn std::error::Error>> {
    /// let client = Client::new("my token".to_owned());
    /// let channel_id = Id::new(123);
    /// let message_id = Id::new(234);
    /// let limit: u64 = 6;
    ///
    /// let messages = client
    ///     .channel_messages(channel_id)
    ///     .before(message_id)
    ///     .limit(limit)?
    ///     .exec()
    ///     .await?;
    ///
    /// # Ok(()) }
    /// ```
    ///
    /// # Errors
    ///
    /// Returns an error of type [`ValidationErrorType::GetChannelMessages`] if
    /// the amount is less than 1 or greater than 100.
    ///
    /// [`GetChannelMessagesConfigured`]: crate::request::channel::message::GetChannelMessagesConfigured
    /// [`ValidationErrorType::GetChannelMessages`]: twilight_validate::request::ValidationErrorType::GetChannelMessages
    /// [`after`]: GetChannelMessages::after
    /// [`around`]: GetChannelMessages::around
    /// [`before`]: GetChannelMessages::before
    /// [`limit`]: GetChannelMessages::limit
    pub const fn channel_messages(&self, channel_id: Id<ChannelMarker>) -> GetChannelMessages<'_> {
        GetChannelMessages::new(self, channel_id)
    }

    pub const fn delete_channel_permission(
        &self,
        channel_id: Id<ChannelMarker>,
    ) -> DeleteChannelPermission<'_> {
        DeleteChannelPermission::new(self, channel_id)
    }

    /// Update the permissions for a role or a user in a channel.
    ///
    /// # Examples:
    ///
    /// Create permission overrides for a role to view the channel, but not send messages:
    ///
    /// ```no_run
    /// # use twilight_http::Client;
    /// use twilight_model::guild::Permissions;
    /// use twilight_model::id::Id;
    /// #
    /// # #[tokio::main]
    /// # async fn main() -> Result<(), Box<dyn std::error::Error>> {
    /// # let client = Client::new("my token".to_owned());
    ///
    /// let channel_id = Id::new(123);
    /// let allow = Permissions::VIEW_CHANNEL;
    /// let deny = Permissions::SEND_MESSAGES;
    /// let role_id = Id::new(432);
    ///
    /// client.update_channel_permission(channel_id, allow, deny)
    ///     .role(role_id)
    ///     .exec()
    ///     .await?;
    /// # Ok(()) }
    /// ```
    pub const fn update_channel_permission(
        &self,
        channel_id: Id<ChannelMarker>,
        allow: Permissions,
        deny: Permissions,
    ) -> UpdateChannelPermission<'_> {
        UpdateChannelPermission::new(self, channel_id, allow, deny)
    }

    /// Get all the webhooks of a channel.
    pub const fn channel_webhooks(&self, channel_id: Id<ChannelMarker>) -> GetChannelWebhooks<'_> {
        GetChannelWebhooks::new(self, channel_id)
    }

    /// Get information about the current user.
    pub const fn current_user(&self) -> GetCurrentUser<'_> {
        GetCurrentUser::new(self)
    }

    /// Get information about the current user in a guild.
    pub const fn current_user_guild_member(
        &self,
        guild_id: Id<GuildMarker>,
    ) -> GetCurrentUserGuildMember<'_> {
        GetCurrentUserGuildMember::new(self, guild_id)
    }

    /// Get information about the current bot application.
    pub const fn current_user_application(&self) -> GetUserApplicationInfo<'_> {
        GetUserApplicationInfo::new(self)
    }

    /// Update the current user.
    ///
    /// All parameters are optional. If the username is changed, it may cause the discriminator to
    /// be randomized.
    pub const fn update_current_user(&self) -> UpdateCurrentUser<'_> {
        UpdateCurrentUser::new(self)
    }

    /// Update the current user's voice state.
    ///
    /// All parameters are optional.
    ///
    /// # Caveats
    ///
    /// - `channel_id` must currently point to a stage channel.
    /// - Current user must have already joined `channel_id`.
    pub const fn update_current_user_voice_state(
        &self,
        guild_id: Id<GuildMarker>,
        channel_id: Id<ChannelMarker>,
    ) -> UpdateCurrentUserVoiceState<'_> {
        UpdateCurrentUserVoiceState::new(self, guild_id, channel_id)
    }

    /// Get the current user's connections.
    ///
    /// Requires the `connections` `OAuth2` scope.
    pub const fn current_user_connections(&self) -> GetCurrentUserConnections<'_> {
        GetCurrentUserConnections::new(self)
    }

    /// Returns a list of guilds for the current user.
    ///
    /// # Examples
    ///
    /// Get the first 25 guilds with an ID after `300` and before
    /// `400`:
    ///
    /// ```no_run
    /// # use twilight_http::Client;
    /// use twilight_model::id::Id;
    ///
    /// # #[tokio::main]
    /// # async fn main() -> Result<(), Box<dyn std::error::Error>> {
    /// # let client = Client::new("my token".to_owned());
    /// #
    /// let after = Id::new(300);
    /// let before = Id::new(400);
    /// let guilds = client.current_user_guilds()
    ///     .after(after)
    ///     .before(before)
    ///     .limit(25)?
    ///     .exec()
    ///     .await?;
    /// # Ok(()) }
    /// ```
    pub const fn current_user_guilds(&self) -> GetCurrentUserGuilds<'_> {
        GetCurrentUserGuilds::new(self)
    }

    /// Get the emojis for a guild, by the guild's id.
    ///
    /// # Examples
    ///
    /// Get the emojis for guild `100`:
    ///
    /// ```no_run
    /// # use twilight_http::Client;
    /// # use twilight_model::id::Id;
    /// #
    /// # #[tokio::main]
    /// # async fn main() -> Result<(), Box<dyn std::error::Error>> {
    /// # let client = Client::new("my token".to_owned());
    /// #
    /// let guild_id = Id::new(100);
    ///
    /// client.emojis(guild_id).exec().await?;
    /// # Ok(()) }
    /// ```
    pub const fn emojis(&self, guild_id: Id<GuildMarker>) -> GetEmojis<'_> {
        GetEmojis::new(self, guild_id)
    }

    /// Get an emoji for a guild by the the guild's ID and emoji's ID.
    ///
    /// # Examples
    ///
    /// Get emoji `100` from guild `50`:
    ///
    /// ```no_run
    /// # use twilight_http::Client;
    /// # use twilight_model::id::Id;
    /// #
    /// # #[tokio::main]
    /// # async fn main() -> Result<(), Box<dyn std::error::Error>> {
    /// # let client = Client::new("my token".to_owned());
    /// #
    /// let guild_id = Id::new(50);
    /// let emoji_id = Id::new(100);
    ///
    /// client.emoji(guild_id, emoji_id).exec().await?;
    /// # Ok(()) }
    /// ```
    pub const fn emoji(
        &self,
        guild_id: Id<GuildMarker>,
        emoji_id: Id<EmojiMarker>,
    ) -> GetEmoji<'_> {
        GetEmoji::new(self, guild_id, emoji_id)
    }

    /// Create an emoji in a guild.
    ///
    /// The emoji must be a Data URI, in the form of `data:image/{type};base64,{data}` where
    /// `{type}` is the image MIME type and `{data}` is the base64-encoded image. See [the
    /// Discord Docs/Image Data].
    ///
    /// [the Discord Docs/Image Data]: https://discord.com/developers/docs/reference#image-data
    pub const fn create_emoji<'a>(
        &'a self,
        guild_id: Id<GuildMarker>,
        name: &'a str,
        image: &'a str,
    ) -> CreateEmoji<'a> {
        CreateEmoji::new(self, guild_id, name, image)
    }

    /// Delete an emoji in a guild, by id.
    pub const fn delete_emoji(
        &self,
        guild_id: Id<GuildMarker>,
        emoji_id: Id<EmojiMarker>,
    ) -> DeleteEmoji<'_> {
        DeleteEmoji::new(self, guild_id, emoji_id)
    }

    /// Update an emoji in a guild, by id.
    pub const fn update_emoji(
        &self,
        guild_id: Id<GuildMarker>,
        emoji_id: Id<EmojiMarker>,
    ) -> UpdateEmoji<'_> {
        UpdateEmoji::new(self, guild_id, emoji_id)
    }

    /// Get information about the gateway, optionally with additional information detailing the
    /// number of shards to use and sessions remaining.
    ///
    /// # Examples
    ///
    /// Get the gateway connection URL without bot information:
    ///
    /// ```no_run
    /// # use twilight_http::Client;
    /// #
    /// # #[tokio::main]
    /// # async fn main() -> Result<(), Box<dyn std::error::Error>> {
    /// # let client = Client::new("my token".to_owned());
    /// #
    /// let info = client.gateway().exec().await?;
    /// # Ok(()) }
    /// ```
    ///
    /// Get the gateway connection URL with additional shard and session information, which
    /// requires specifying a bot token:
    ///
    /// ```no_run
    /// # use twilight_http::Client;
    /// #
    /// # #[tokio::main]
    /// # async fn main() -> Result<(), Box<dyn std::error::Error>> {
    /// # let client = Client::new("my token".to_owned());
    /// #
    /// let info = client.gateway().authed().exec().await?.model().await?;
    ///
    /// println!("URL: {}", info.url);
    /// println!("Recommended shards to use: {}", info.shards);
    /// # Ok(()) }
    /// ```
    pub const fn gateway(&self) -> GetGateway<'_> {
        GetGateway::new(self)
    }

    /// Get information about a guild.
    pub const fn guild(&self, guild_id: Id<GuildMarker>) -> GetGuild<'_> {
        GetGuild::new(self, guild_id)
    }

    /// Create a new request to create a guild.
    ///
    /// The minimum length of the name is 2 UTF-16 characters and the maximum is 100 UTF-16
    /// characters. This endpoint can only be used by bots in less than 10 guilds.
    ///
    /// # Errors
    ///
    /// Returns a [`CreateGuildErrorType::NameInvalid`] error type if the name
    /// length is too short or too long.
    ///
    /// [`CreateGuildErrorType::NameInvalid`]: crate::request::guild::create_guild::CreateGuildErrorType::NameInvalid
    pub fn create_guild(&self, name: String) -> Result<CreateGuild<'_>, CreateGuildError> {
        CreateGuild::new(self, name)
    }

    /// Delete a guild permanently. The user must be the owner.
    pub const fn delete_guild(&self, guild_id: Id<GuildMarker>) -> DeleteGuild<'_> {
        DeleteGuild::new(self, guild_id)
    }

    /// Update a guild.
    ///
    /// All endpoints are optional. See [the Discord Docs/Modify Guild].
    ///
<<<<<<< HEAD
    /// [the Discord Docs/Modify Guild]: https://discord.com/developers/docs/resources/guild#modify-guild
    pub const fn update_guild(&self, guild_id: GuildId) -> UpdateGuild<'_> {
=======
    /// [the discord docs]: https://discord.com/developers/docs/resources/guild#modify-guild
    pub const fn update_guild(&self, guild_id: Id<GuildMarker>) -> UpdateGuild<'_> {
>>>>>>> 128bd33f
        UpdateGuild::new(self, guild_id)
    }

    /// Leave a guild by id.
    pub const fn leave_guild(&self, guild_id: Id<GuildMarker>) -> LeaveGuild<'_> {
        LeaveGuild::new(self, guild_id)
    }

    /// Get the channels in a guild.
    pub const fn guild_channels(&self, guild_id: Id<GuildMarker>) -> GetGuildChannels<'_> {
        GetGuildChannels::new(self, guild_id)
    }

    /// Create a new request to create a guild channel.
    ///
    /// All fields are optional except for name. The minimum length of the name
    /// is 1 UTF-16 character and the maximum is 100 UTF-16 characters.
    ///
    /// # Errors
    ///
    /// Returns an error of type [`NameInvalid`] when the length of the name is
    /// either fewer than 1 UTF-16 character or more than 100 UTF-16 characters.
    ///
    /// Returns an error of type [`RateLimitPerUserInvalid`] when the seconds of
    /// the rate limit per user is more than 21600.
    ///
    /// Returns an error of type [`TopicInvalid`] when the length of the topic
    /// is more than 1024 UTF-16 characters.
    ///
    /// [`NameInvalid`]: twilight_validate::channel::ChannelValidationErrorType::NameInvalid
    /// [`RateLimitPerUserInvalid`]: twilight_validate::channel::ChannelValidationErrorType::RateLimitPerUserInvalid
    /// [`TopicInvalid`]: twilight_validate::channel::ChannelValidationErrorType::TopicInvalid
    pub fn create_guild_channel<'a>(
        &'a self,
        guild_id: Id<GuildMarker>,
        name: &'a str,
    ) -> Result<CreateGuildChannel<'a>, ChannelValidationError> {
        CreateGuildChannel::new(self, guild_id, name)
    }

    /// Modify the positions of the channels.
    ///
    /// The minimum amount of channels to modify, is a swap between two channels.
    ///
    /// This function accepts an `Iterator` of `(Id<ChannelMarker>, u64)`. It also
    /// accepts an `Iterator` of `Position`, which has extra fields.
    pub const fn update_guild_channel_positions<'a>(
        &'a self,
        guild_id: Id<GuildMarker>,
        channel_positions: &'a [Position],
    ) -> UpdateGuildChannelPositions<'a> {
        UpdateGuildChannelPositions::new(self, guild_id, channel_positions)
    }

    /// Get the guild widget.
    ///
    /// See [the Discord Docs/Get Guild Widget].
    ///
<<<<<<< HEAD
    /// [the Discord Docs/Get Guild Widget]: https://discord.com/developers/docs/resources/guild#get-guild-widget
    pub const fn guild_widget(&self, guild_id: GuildId) -> GetGuildWidget<'_> {
=======
    /// [the discord docs]: https://discord.com/developers/docs/resources/guild#get-guild-widget
    pub const fn guild_widget(&self, guild_id: Id<GuildMarker>) -> GetGuildWidget<'_> {
>>>>>>> 128bd33f
        GetGuildWidget::new(self, guild_id)
    }

    /// Modify the guild widget.
    pub const fn update_guild_widget(&self, guild_id: Id<GuildMarker>) -> UpdateGuildWidget<'_> {
        UpdateGuildWidget::new(self, guild_id)
    }

    /// Get the guild's integrations.
    pub const fn guild_integrations(&self, guild_id: Id<GuildMarker>) -> GetGuildIntegrations<'_> {
        GetGuildIntegrations::new(self, guild_id)
    }

    /// Delete an integration for a guild, by the integration's id.
    pub const fn delete_guild_integration(
        &self,
        guild_id: Id<GuildMarker>,
        integration_id: Id<IntegrationMarker>,
    ) -> DeleteGuildIntegration<'_> {
        DeleteGuildIntegration::new(self, guild_id, integration_id)
    }

    /// Get information about the invites of a guild.
    ///
    /// Requires the [`MANAGE_GUILD`] permission.
    ///
    /// [`MANAGE_GUILD`]: twilight_model::guild::Permissions::MANAGE_GUILD
    pub const fn guild_invites(&self, guild_id: Id<GuildMarker>) -> GetGuildInvites<'_> {
        GetGuildInvites::new(self, guild_id)
    }

    /// Get the members of a guild, by id.
    ///
    /// The upper limit to this request is 1000. If more than 1000 members are needed, the requests
    /// must be chained. Discord defaults the limit to 1.
    ///
    /// # Examples
    ///
    /// Get the first 500 members of guild `100` after user ID `3000`:
    ///
    /// ```no_run
    /// # use twilight_http::Client;
    /// use twilight_model::id::Id;
    /// #
    /// # #[tokio::main]
    /// # async fn main() -> Result<(), Box<dyn std::error::Error>> {
    /// # let client = Client::new("my token".to_owned());
    /// #
    /// let guild_id = Id::new(100);
    /// let user_id = Id::new(3000);
    /// let members = client.guild_members(guild_id).after(user_id).exec().await?;
    /// # Ok(()) }
    /// ```
    ///
    /// # Errors
    ///
    /// Returns an error of type [`ValidationErrorType::GetGuildMembers`] if the
    /// limit is invalid.
    ///
    /// [`ValidationErrorType::GetGuildMembers`]: twilight_validate::request::ValidationErrorType::GetGuildMembers
    pub const fn guild_members(&self, guild_id: Id<GuildMarker>) -> GetGuildMembers<'_> {
        GetGuildMembers::new(self, guild_id)
    }

    /// Search the members of a specific guild by a query.
    ///
    /// The upper limit to this request is 1000. Discord defaults the limit to 1.
    ///
    /// # Examples
    ///
    /// Get the first 10 members of guild `100` matching `Wumpus`:
    ///
    /// ```no_run
    /// use twilight_http::Client;
    /// use twilight_model::id::Id;
    ///
    /// # #[tokio::main]
    /// # async fn main() -> Result<(), Box<dyn std::error::Error>> {
    /// let client = Client::new("my token".to_owned());
    ///
    /// let guild_id = Id::new(100);
    /// let members = client.search_guild_members(guild_id, "Wumpus")
    ///     .limit(10)?
    ///     .exec()
    ///     .await?;
    /// # Ok(()) }
    /// ```
    ///
    /// # Errors
    ///
    /// Returns an error of type [`ValidationErrorType::SearchGuildMembers`] if
    /// the limit is invalid.
    ///
    /// [`GUILD_MEMBERS`]: twilight_model::gateway::Intents::GUILD_MEMBERS
    /// [`ValidationErrorType::SearchGuildMembers`]: twilight_validate::request::ValidationErrorType::SearchGuildMembers
    pub const fn search_guild_members<'a>(
        &'a self,
        guild_id: Id<GuildMarker>,
        query: &'a str,
    ) -> SearchGuildMembers<'a> {
        SearchGuildMembers::new(self, guild_id, query)
    }

    /// Get a member of a guild, by their id.
    pub const fn guild_member(
        &self,
        guild_id: Id<GuildMarker>,
        user_id: Id<UserMarker>,
    ) -> GetMember<'_> {
        GetMember::new(self, guild_id, user_id)
    }

    /// Add a user to a guild.
    ///
    /// An access token for the user with `guilds.join` scope is required. All
    /// other fields are optional. Refer to [the Discord Docs/Add Guild Member] for more
    /// information.
    ///
    /// # Errors
    ///
    /// Returns an error of type [`ValidationErrorType::Nickname`] if the
    /// nickname is too short or too long.
    ///
<<<<<<< HEAD
    /// [the Discord Docs/Add Guild Member]: https://discord.com/developers/docs/resources/guild#add-guild-member
=======
    /// [`ValidationErrorType::Nickname`]: twilight_validate::request::ValidationErrorType::Nickname
    /// [the discord docs]: https://discord.com/developers/docs/resources/guild#add-guild-member
>>>>>>> 128bd33f
    pub const fn add_guild_member<'a>(
        &'a self,
        guild_id: Id<GuildMarker>,
        user_id: Id<UserMarker>,
        access_token: &'a str,
    ) -> AddGuildMember<'a> {
        AddGuildMember::new(self, guild_id, user_id, access_token)
    }

    /// Kick a member from a guild.
    pub const fn remove_guild_member(
        &self,
        guild_id: Id<GuildMarker>,
        user_id: Id<UserMarker>,
    ) -> RemoveMember<'_> {
        RemoveMember::new(self, guild_id, user_id)
    }

    /// Update a guild member.
    ///
    /// All fields are optional. See [the Discord Docs/Modify Guild Member].
    ///
    /// # Examples
    ///
    /// Update a member's nickname to "pinky pie" and server mute them:
    ///
    /// ```no_run
    /// use std::env;
    /// use twilight_http::Client;
    /// use twilight_model::id::Id;
    ///
    /// # #[tokio::main] async fn main() -> Result<(), Box<dyn std::error::Error>> {
    /// let client = Client::new(env::var("DISCORD_TOKEN")?);
    /// let member = client.update_guild_member(Id::new(1), Id::new(2))
    ///     .mute(true)
    ///     .nick(Some("pinkie pie"))?
    ///     .exec()
    ///     .await?
    ///     .model()
    ///     .await?;
    ///
    /// println!("user {} now has the nickname '{:?}'", member.user.id, member.nick);
    /// # Ok(()) }
    /// ```
    ///
    /// # Errors
    ///
    /// Returns an error of type [`ValidationErrorType::Nickname`] if the
    /// nickname length is too short or too long.
    ///
<<<<<<< HEAD
    /// [the Discord Docs/Modify Guild Member]: https://discord.com/developers/docs/resources/guild#modify-guild-member
=======
    /// [`ValidationErrorType::Nickname`]: twilight_validate::request::ValidationErrorType::Nickname
    /// [the discord docs]: https://discord.com/developers/docs/resources/guild#modify-guild-member
>>>>>>> 128bd33f
    pub const fn update_guild_member(
        &self,
        guild_id: Id<GuildMarker>,
        user_id: Id<UserMarker>,
    ) -> UpdateGuildMember<'_> {
        UpdateGuildMember::new(self, guild_id, user_id)
    }

    /// Update the user's member in a guild.
    pub const fn update_current_member(
        &self,
        guild_id: Id<GuildMarker>,
    ) -> UpdateCurrentMember<'_> {
        UpdateCurrentMember::new(self, guild_id)
    }

    /// Add a role to a member in a guild.
    ///
    /// # Examples
    ///
    /// In guild `1`, add role `2` to user `3`, for the reason `"test"`:
    ///
    /// ```no_run
    /// # use twilight_http::{request::AuditLogReason, Client};
    /// use twilight_model::id::Id;
    /// #
    /// # #[tokio::main]
    /// # async fn main() -> Result<(), Box<dyn std::error::Error>> {
    /// # let client = Client::new("my token".to_owned());
    /// #
    /// let guild_id = Id::new(1);
    /// let role_id = Id::new(2);
    /// let user_id = Id::new(3);
    ///
    /// client.add_guild_member_role(guild_id, user_id, role_id)
    ///     .reason("test")?
    ///     .exec()
    ///     .await?;
    /// # Ok(()) }
    /// ```
    pub const fn add_guild_member_role(
        &self,
        guild_id: Id<GuildMarker>,
        user_id: Id<UserMarker>,
        role_id: Id<RoleMarker>,
    ) -> AddRoleToMember<'_> {
        AddRoleToMember::new(self, guild_id, user_id, role_id)
    }

    /// Remove a role from a member in a guild, by id.
    pub const fn remove_guild_member_role(
        &self,
        guild_id: Id<GuildMarker>,
        user_id: Id<UserMarker>,
        role_id: Id<RoleMarker>,
    ) -> RemoveRoleFromMember<'_> {
        RemoveRoleFromMember::new(self, guild_id, user_id, role_id)
    }

    /// For public guilds, get the guild preview.
    ///
    /// This works even if the user is not in the guild.
    pub const fn guild_preview(&self, guild_id: Id<GuildMarker>) -> GetGuildPreview<'_> {
        GetGuildPreview::new(self, guild_id)
    }

    /// Get the counts of guild members to be pruned.
    pub const fn guild_prune_count(&self, guild_id: Id<GuildMarker>) -> GetGuildPruneCount<'_> {
        GetGuildPruneCount::new(self, guild_id)
    }

    /// Begin a guild prune.
    ///
    /// See [the Discord Docs/Begin Guild Prune].
    ///
<<<<<<< HEAD
    /// [the Discord Docs/Begin Guild Prune]: https://discord.com/developers/docs/resources/guild#begin-guild-prune
    pub const fn create_guild_prune(&self, guild_id: GuildId) -> CreateGuildPrune<'_> {
=======
    /// [the discord docs]: https://discord.com/developers/docs/resources/guild#begin-guild-prune
    pub const fn create_guild_prune(&self, guild_id: Id<GuildMarker>) -> CreateGuildPrune<'_> {
>>>>>>> 128bd33f
        CreateGuildPrune::new(self, guild_id)
    }

    /// Get a guild's vanity url, if there is one.
    pub const fn guild_vanity_url(&self, guild_id: Id<GuildMarker>) -> GetGuildVanityUrl<'_> {
        GetGuildVanityUrl::new(self, guild_id)
    }

    /// Get voice region data for the guild.
    ///
    /// Can return VIP servers if the guild is VIP-enabled.
    pub const fn guild_voice_regions(&self, guild_id: Id<GuildMarker>) -> GetGuildVoiceRegions<'_> {
        GetGuildVoiceRegions::new(self, guild_id)
    }

    /// Get the webhooks of a guild.
    pub const fn guild_webhooks(&self, guild_id: Id<GuildMarker>) -> GetGuildWebhooks<'_> {
        GetGuildWebhooks::new(self, guild_id)
    }

    /// Get the guild's welcome screen.
    pub const fn guild_welcome_screen(
        &self,
        guild_id: Id<GuildMarker>,
    ) -> GetGuildWelcomeScreen<'_> {
        GetGuildWelcomeScreen::new(self, guild_id)
    }

    /// Update the guild's welcome screen.
    ///
    /// Requires the [`MANAGE_GUILD`] permission.
    ///
    /// [`MANAGE_GUILD`]: twilight_model::guild::Permissions::MANAGE_GUILD
    pub const fn update_guild_welcome_screen(
        &self,
        guild_id: Id<GuildMarker>,
    ) -> UpdateGuildWelcomeScreen<'_> {
        UpdateGuildWelcomeScreen::new(self, guild_id)
    }

    /// Get information about an invite by its code.
    ///
    /// If [`with_counts`] is called, the returned invite will contain
    /// approximate member counts.  If [`with_expiration`] is called, it will
    /// contain the expiration date.
    ///
    /// # Examples
    ///
    /// ```no_run
    /// # use twilight_http::Client;
    /// #
    /// # #[tokio::main]
    /// # async fn main() -> Result<(), Box<dyn std::error::Error>> {
    /// # let client = Client::new("my token".to_owned());
    /// #
    /// let invite = client
    ///     .invite("code")
    ///     .with_counts()
    ///     .exec()
    ///     .await?;
    /// # Ok(()) }
    /// ```
    ///
    /// [`with_counts`]: crate::request::channel::invite::GetInvite::with_counts
    /// [`with_expiration`]: crate::request::channel::invite::GetInvite::with_expiration
    pub const fn invite<'a>(&'a self, code: &'a str) -> GetInvite<'a> {
        GetInvite::new(self, code)
    }

    /// Create an invite, with options.
    ///
    /// Requires the [`CREATE_INVITE`] permission.
    ///
    /// # Examples
    ///
    /// ```no_run
    /// # use twilight_http::Client;
    /// # use twilight_model::id::Id;
    /// #
    /// # #[tokio::main]
    /// # async fn main() -> Result<(), Box<dyn std::error::Error>> {
    /// # let client = Client::new("my token".to_owned());
    /// #
    /// let channel_id = Id::new(123);
    /// let invite = client
    ///     .create_invite(channel_id)
    ///     .max_uses(3)?
    ///     .exec()
    ///     .await?;
    /// # Ok(()) }
    /// ```
    ///
    /// [`CREATE_INVITE`]: twilight_model::guild::Permissions::CREATE_INVITE
    pub const fn create_invite(&self, channel_id: Id<ChannelMarker>) -> CreateInvite<'_> {
        CreateInvite::new(self, channel_id)
    }

    /// Delete an invite by its code.
    ///
    /// Requires the [`MANAGE_CHANNELS`] permission on the channel this invite
    /// belongs to, or [`MANAGE_GUILD`] to remove any invite across the guild.
    ///
    /// [`MANAGE_CHANNELS`]: twilight_model::guild::Permissions::MANAGE_CHANNELS
    /// [`MANAGE_GUILD`]: twilight_model::guild::Permissions::MANAGE_GUILD
    pub const fn delete_invite<'a>(&'a self, code: &'a str) -> DeleteInvite<'a> {
        DeleteInvite::new(self, code)
    }

    /// Get a message by [`Id<ChannelMarker>`] and [`Id<MessageMarker>`].
    pub const fn message(
        &self,
        channel_id: Id<ChannelMarker>,
        message_id: Id<MessageMarker>,
    ) -> GetMessage<'_> {
        GetMessage::new(self, channel_id, message_id)
    }

    /// Send a message to a channel.
    ///
    /// # Example
    ///
    /// ```no_run
    /// # use twilight_http::Client;
    /// # use twilight_model::id::Id;
    /// #
    /// # #[tokio::main]
    /// # async fn main() -> Result<(), Box<dyn std::error::Error>> {
    /// # let client = Client::new("my token".to_owned());
    /// #
    /// let channel_id = Id::new(123);
    /// let message = client
    ///     .create_message(channel_id)
    ///     .content("Twilight is best pony")?
    ///     .tts(true)
    ///     .exec()
    ///     .await?;
    /// # Ok(()) }
    /// ```
    ///
    /// # Errors
    ///
    /// The method [`content`] returns an error of type
    /// [`MessageValidationErrorType::ContentInvalid`] if the content is over 2000
    /// UTF-16 characters.
    ///
    /// The method [`embeds`] returns an error of type
    /// [`MessageValidationErrorType::EmbedInvalid`] if the embed is invalid.
    ///
    /// [`MessageValidationErrorType::ContentInvalid`]: twilight_validate::message::MessageValidationErrorType::ContentInvalid
    /// [`MessageValidationErrorType::EmbedInvalid`]: twilight_validate::message::MessageValidationErrorType::EmbedInvalid
    /// [`content`]: crate::request::channel::message::create_message::CreateMessage::content
    /// [`embeds`]: crate::request::channel::message::create_message::CreateMessage::embeds
    pub const fn create_message(&self, channel_id: Id<ChannelMarker>) -> CreateMessage<'_> {
        CreateMessage::new(self, channel_id)
    }

    /// Delete a message by [`Id<ChannelMarker>`] and [`Id<MessageMarker>`].
    pub const fn delete_message(
        &self,
        channel_id: Id<ChannelMarker>,
        message_id: Id<MessageMarker>,
    ) -> DeleteMessage<'_> {
        DeleteMessage::new(self, channel_id, message_id)
    }

    /// Delete messages by [`Id<ChannelMarker>`] and Vec<[`Id<MessageMarker>`]>.
    ///
    /// The vec count can be between 2 and 100. If the supplied [`Id<MessageMarker>`]s are invalid, they
    /// still count towards the lower and upper limits. This method will not delete messages older
    /// than two weeks. See [the Discord Docs/Bulk Delete Messages].
    ///
    /// [the Discord Docs/Bulk Delete Messages]: https://discord.com/developers/docs/resources/channel#bulk-delete-messages
    pub const fn delete_messages<'a>(
        &'a self,
        channel_id: Id<ChannelMarker>,
        message_ids: &'a [Id<MessageMarker>],
    ) -> DeleteMessages<'a> {
        DeleteMessages::new(self, channel_id, message_ids)
    }

    /// Update a message by [`Id<ChannelMarker>`] and [`Id<MessageMarker>`].
    ///
    /// You can pass `None` to any of the methods to remove the associated field.
    /// For example, if you have a message with an embed you want to remove, you can
    /// use `.[embed](None)` to remove the embed.
    ///
    /// # Examples
    ///
    /// Replace the content with `"test update"`:
    ///
    /// ```no_run
    /// use twilight_http::Client;
    /// use twilight_model::id::Id;
    ///
    /// # #[tokio::main]
    /// # async fn main() -> Result<(), Box<dyn std::error::Error>> {
    /// let client = Client::new("my token".to_owned());
    /// client.update_message(Id::new(1), Id::new(2))
    ///     .content(Some("test update"))?
    ///     .exec()
    ///     .await?;
    /// # Ok(()) }
    /// ```
    ///
    /// Remove the message's content:
    ///
    /// ```no_run
    /// # use twilight_http::Client;
    /// # use twilight_model::id::Id;
    /// #
    /// # #[tokio::main]
    /// # async fn main() -> Result<(), Box<dyn std::error::Error>> {
    /// # let client = Client::new("my token".to_owned());
    /// client.update_message(Id::new(1), Id::new(2))
    ///     .content(None)?
    ///     .exec()
    ///     .await?;
    /// # Ok(()) }
    /// ```
    ///
    /// [embed]: Self::embed
    pub const fn update_message(
        &self,
        channel_id: Id<ChannelMarker>,
        message_id: Id<MessageMarker>,
    ) -> UpdateMessage<'_> {
        UpdateMessage::new(self, channel_id, message_id)
    }

    /// Crosspost a message by [`Id<ChannelMarker>`] and [`Id<MessageMarker>`].
    pub const fn crosspost_message(
        &self,
        channel_id: Id<ChannelMarker>,
        message_id: Id<MessageMarker>,
    ) -> CrosspostMessage<'_> {
        CrosspostMessage::new(self, channel_id, message_id)
    }

    /// Get the pins of a channel.
    pub const fn pins(&self, channel_id: Id<ChannelMarker>) -> GetPins<'_> {
        GetPins::new(self, channel_id)
    }

    /// Create a new pin in a channel, by ID.
    pub const fn create_pin(
        &self,
        channel_id: Id<ChannelMarker>,
        message_id: Id<MessageMarker>,
    ) -> CreatePin<'_> {
        CreatePin::new(self, channel_id, message_id)
    }

    /// Delete a pin in a channel, by ID.
    pub const fn delete_pin(
        &self,
        channel_id: Id<ChannelMarker>,
        message_id: Id<MessageMarker>,
    ) -> DeletePin<'_> {
        DeletePin::new(self, channel_id, message_id)
    }

    /// Get a list of users that reacted to a message with an `emoji`.
    ///
    /// This endpoint is limited to 100 users maximum, so if a message has more than 100 reactions,
    /// requests must be chained until all reactions are retrieved.
    pub const fn reactions<'a>(
        &'a self,
        channel_id: Id<ChannelMarker>,
        message_id: Id<MessageMarker>,
        emoji: &'a RequestReactionType<'a>,
    ) -> GetReactions<'a> {
        GetReactions::new(self, channel_id, message_id, emoji)
    }

    /// Create a reaction in a [`Id<ChannelMarker>`] on a [`Id<MessageMarker>`].
    ///
    /// The reaction must be a variant of [`RequestReactionType`].
    ///
    /// # Examples
    /// ```no_run
    /// # use twilight_http::{Client, request::channel::reaction::RequestReactionType};
    /// # use twilight_model::id::Id;
    /// #
    /// # #[tokio::main]
    /// # async fn main() -> Result<(), Box<dyn std::error::Error>> {
    /// # let client = Client::new("my token".to_owned());
    /// #
    /// let channel_id = Id::new(123);
    /// let message_id = Id::new(456);
    /// let emoji = RequestReactionType::Unicode { name: "🌃" };
    ///
    /// let reaction = client
    ///     .create_reaction(channel_id, message_id, &emoji)
    ///     .exec()
    ///     .await?;
    /// # Ok(()) }
    /// ```
    pub const fn create_reaction<'a>(
        &'a self,
        channel_id: Id<ChannelMarker>,
        message_id: Id<MessageMarker>,
        emoji: &'a RequestReactionType<'a>,
    ) -> CreateReaction<'a> {
        CreateReaction::new(self, channel_id, message_id, emoji)
    }

    /// Delete the current user's (`@me`) reaction on a message.
    pub const fn delete_current_user_reaction<'a>(
        &'a self,
        channel_id: Id<ChannelMarker>,
        message_id: Id<MessageMarker>,
        emoji: &'a RequestReactionType<'a>,
    ) -> DeleteReaction<'a> {
        DeleteReaction::new(self, channel_id, message_id, emoji, TargetUser::Current)
    }

    /// Delete a reaction by a user on a message.
    pub const fn delete_reaction<'a>(
        &'a self,
        channel_id: Id<ChannelMarker>,
        message_id: Id<MessageMarker>,
        emoji: &'a RequestReactionType<'a>,
        user_id: Id<UserMarker>,
    ) -> DeleteReaction<'a> {
        DeleteReaction::new(self, channel_id, message_id, emoji, TargetUser::Id(user_id))
    }

    /// Remove all reactions on a message of an emoji.
    pub const fn delete_all_reaction<'a>(
        &'a self,
        channel_id: Id<ChannelMarker>,
        message_id: Id<MessageMarker>,
        emoji: &'a RequestReactionType<'a>,
    ) -> DeleteAllReaction<'a> {
        DeleteAllReaction::new(self, channel_id, message_id, emoji)
    }

    /// Delete all reactions by all users on a message.
    pub const fn delete_all_reactions(
        &self,
        channel_id: Id<ChannelMarker>,
        message_id: Id<MessageMarker>,
    ) -> DeleteAllReactions<'_> {
        DeleteAllReactions::new(self, channel_id, message_id)
    }

    /// Fire a Typing Start event in the channel.
    pub const fn create_typing_trigger(
        &self,
        channel_id: Id<ChannelMarker>,
    ) -> CreateTypingTrigger<'_> {
        CreateTypingTrigger::new(self, channel_id)
    }

    /// Create a group DM.
    ///
    /// This endpoint is limited to 10 active group DMs.
    pub const fn create_private_channel(
        &self,
        recipient_id: Id<UserMarker>,
    ) -> CreatePrivateChannel<'_> {
        CreatePrivateChannel::new(self, recipient_id)
    }

    /// Get the roles of a guild.
    pub const fn roles(&self, guild_id: Id<GuildMarker>) -> GetGuildRoles<'_> {
        GetGuildRoles::new(self, guild_id)
    }

    /// Create a role in a guild.
    ///
    /// # Examples
    ///
    /// ```no_run
    /// # use twilight_http::Client;
    /// use twilight_model::id::Id;
    ///
    /// # #[tokio::main]
    /// # async fn main() -> Result<(), Box<dyn std::error::Error>> {
    /// # let client = Client::new("my token".to_owned());
    /// let guild_id = Id::new(234);
    ///
    /// client.create_role(guild_id)
    ///     .color(0xd90083)
    ///     .name("Bright Pink")
    ///     .exec()
    ///     .await?;
    /// # Ok(()) }
    /// ```
    pub const fn create_role(&self, guild_id: Id<GuildMarker>) -> CreateRole<'_> {
        CreateRole::new(self, guild_id)
    }

    /// Delete a role in a guild, by id.
    pub const fn delete_role(
        &self,
        guild_id: Id<GuildMarker>,
        role_id: Id<RoleMarker>,
    ) -> DeleteRole<'_> {
        DeleteRole::new(self, guild_id, role_id)
    }

    /// Update a role by guild id and its id.
    pub const fn update_role(
        &self,
        guild_id: Id<GuildMarker>,
        role_id: Id<RoleMarker>,
    ) -> UpdateRole<'_> {
        UpdateRole::new(self, guild_id, role_id)
    }

    /// Modify the position of the roles.
    ///
    /// The minimum amount of roles to modify, is a swap between two roles.
    pub const fn update_role_positions<'a>(
        &'a self,
        guild_id: Id<GuildMarker>,
        roles: &'a [(Id<RoleMarker>, u64)],
    ) -> UpdateRolePositions<'a> {
        UpdateRolePositions::new(self, guild_id, roles)
    }

    /// Create a new stage instance associated with a stage channel.
    ///
    /// Requires the user to be a moderator of the stage channel.
    ///
    /// # Errors
    ///
    /// Returns an error of type [`ValidationError::StageTopic`] when the topic
    /// is not between 1 and 120 characters in length.
    ///
    /// [`ValidationError::StageTopic`]: twilight_validate::request::ValidationErrorType::StageTopic
    pub fn create_stage_instance<'a>(
        &'a self,
        channel_id: Id<ChannelMarker>,
        topic: &'a str,
    ) -> Result<CreateStageInstance<'a>, ValidationError> {
        CreateStageInstance::new(self, channel_id, topic)
    }

    /// Gets the stage instance associated with a stage channel, if it exists.
    pub const fn stage_instance(&self, channel_id: Id<ChannelMarker>) -> GetStageInstance<'_> {
        GetStageInstance::new(self, channel_id)
    }

    /// Update fields of an existing stage instance.
    ///
    /// Requires the user to be a moderator of the stage channel.
    pub const fn update_stage_instance(
        &self,
        channel_id: Id<ChannelMarker>,
    ) -> UpdateStageInstance<'_> {
        UpdateStageInstance::new(self, channel_id)
    }

    /// Delete the stage instance of a stage channel.
    ///
    /// Requires the user to be a moderator of the stage channel.
    pub const fn delete_stage_instance(
        &self,
        channel_id: Id<ChannelMarker>,
    ) -> DeleteStageInstance<'_> {
        DeleteStageInstance::new(self, channel_id)
    }

    /// Create a new guild based on a template.
    ///
    /// This endpoint can only be used by bots in less than 10 guilds.
    ///
    /// # Errors
    ///
    /// Returns an error of type [`ValidationErrorType::TemplateName`] if the
    /// name is invalid.
    ///
    /// [`ValidationErrorType::TemplateName`]: twilight_validate::request::ValidationErrorType::TemplateName
    pub fn create_guild_from_template<'a>(
        &'a self,
        template_code: &'a str,
        name: &'a str,
    ) -> Result<CreateGuildFromTemplate<'a>, ValidationError> {
        CreateGuildFromTemplate::new(self, template_code, name)
    }

    /// Create a template from the current state of the guild.
    ///
    /// Requires the `MANAGE_GUILD` permission. The name must be at least 1 and
    /// at most 100 characters in length.
    ///
    /// # Errors
    ///
    /// Returns an error of type [`ValidationErrorType::TemplateName`] if the
    /// name is invalid.
    ///
    /// [`ValidationErrorType::TemplateName`]: twilight_validate::request::ValidationErrorType::TemplateName
    pub fn create_template<'a>(
        &'a self,
        guild_id: Id<GuildMarker>,
        name: &'a str,
    ) -> Result<CreateTemplate<'a>, ValidationError> {
        CreateTemplate::new(self, guild_id, name)
    }

    /// Delete a template by ID and code.
    pub const fn delete_template<'a>(
        &'a self,
        guild_id: Id<GuildMarker>,
        template_code: &'a str,
    ) -> DeleteTemplate<'a> {
        DeleteTemplate::new(self, guild_id, template_code)
    }

    /// Get a template by its code.
    pub const fn get_template<'a>(&'a self, template_code: &'a str) -> GetTemplate<'a> {
        GetTemplate::new(self, template_code)
    }

    /// Get a list of templates in a guild, by ID.
    pub const fn get_templates(&self, guild_id: Id<GuildMarker>) -> GetTemplates<'_> {
        GetTemplates::new(self, guild_id)
    }

    /// Sync a template to the current state of the guild, by ID and code.
    pub const fn sync_template<'a>(
        &'a self,
        guild_id: Id<GuildMarker>,
        template_code: &'a str,
    ) -> SyncTemplate<'a> {
        SyncTemplate::new(self, guild_id, template_code)
    }

    /// Update the template's metadata, by ID and code.
    pub const fn update_template<'a>(
        &'a self,
        guild_id: Id<GuildMarker>,
        template_code: &'a str,
    ) -> UpdateTemplate<'a> {
        UpdateTemplate::new(self, guild_id, template_code)
    }

    /// Returns all active threads in the channel.
    ///
    /// Includes public and private threads. Threads are ordered by their ID in
    /// descending order.
    pub const fn active_threads(&self, guild_id: Id<GuildMarker>) -> GetActiveThreads<'_> {
        GetActiveThreads::new(self, guild_id)
    }

    /// Add another member to a thread.
    ///
    /// Requires the ability to send messages in the thread, and that the thread
    /// is not archived.
    pub const fn add_thread_member(
        &self,
        channel_id: Id<ChannelMarker>,
        user_id: Id<UserMarker>,
    ) -> AddThreadMember<'_> {
        AddThreadMember::new(self, channel_id, user_id)
    }

    /// Start a thread that is not connected to a message.
    ///
    /// Values of [`ThreeDays`] and [`Week`] require the guild to be boosted.
    /// The guild's features will indicate if a guild is able to use these
    /// settings.
    ///
    /// To make a [`GuildPrivateThread`], the guild must also have the
    /// `PRIVATE_THREADS` feature.
    ///
    /// [`GuildPrivateThread`]: twilight_model::channel::ChannelType::GuildPrivateThread
    /// [`ThreeDays`]: twilight_model::channel::thread::AutoArchiveDuration::ThreeDays
    /// [`Week`]: twilight_model::channel::thread::AutoArchiveDuration::Week
    pub fn create_thread<'a>(
        &'a self,
        channel_id: Id<ChannelMarker>,
        name: &'a str,
        kind: ChannelType,
    ) -> Result<CreateThread<'_>, ChannelValidationError> {
        CreateThread::new(self, channel_id, name, kind)
    }

    /// Create a new thread from an existing message.
    ///
    /// When called on a [`GuildText`] channel, this creates a
    /// [`GuildPublicThread`].
    ///
    /// When called on a [`GuildNews`] channel, this creates a
    /// [`GuildNewsThread`].
    ///
    /// Values of [`ThreeDays`] and [`Week`] require the guild to be boosted.
    /// The guild's features will indicate if a guild is able to use these
    /// settings.
    ///
    /// The thread's ID will be the same as its parent message. This ensures
    /// only one thread can be created per message.
    ///
    /// [`GuildNewsThread`]: twilight_model::channel::ChannelType::GuildNewsThread
    /// [`GuildNews`]: twilight_model::channel::ChannelType::GuildNews
    /// [`GuildPublicThread`]: twilight_model::channel::ChannelType::GuildPublicThread
    /// [`GuildText`]: twilight_model::channel::ChannelType::GuildText
    /// [`ThreeDays`]: twilight_model::channel::thread::AutoArchiveDuration::ThreeDays
    /// [`Week`]: twilight_model::channel::thread::AutoArchiveDuration::Week
    pub fn create_thread_from_message<'a>(
        &'a self,
        channel_id: Id<ChannelMarker>,
        message_id: Id<MessageMarker>,
        name: &'a str,
    ) -> Result<CreateThreadFromMessage<'_>, ChannelValidationError> {
        CreateThreadFromMessage::new(self, channel_id, message_id, name)
    }

    /// Add the current user to a thread.
    pub const fn join_thread(&self, channel_id: Id<ChannelMarker>) -> JoinThread<'_> {
        JoinThread::new(self, channel_id)
    }

    /// Returns archived private threads in the channel that the current user
    /// has joined.
    ///
    /// Threads are ordered by their ID in descending order.
    pub const fn joined_private_archived_threads(
        &self,
        channel_id: Id<ChannelMarker>,
    ) -> GetJoinedPrivateArchivedThreads<'_> {
        GetJoinedPrivateArchivedThreads::new(self, channel_id)
    }

    /// Remove the current user from a thread.
    ///
    /// Requires that the thread is not archived.
    pub const fn leave_thread(&self, channel_id: Id<ChannelMarker>) -> LeaveThread<'_> {
        LeaveThread::new(self, channel_id)
    }

    /// Returns archived private threads in the channel.
    ///
    /// Requires both [`READ_MESSAGE_HISTORY`] and [`MANAGE_THREADS`].
    ///
    /// [`MANAGE_THREADS`]: twilight_model::guild::Permissions::MANAGE_THREADS
    /// [`READ_MESSAGE_HISTORY`]: twilight_model::guild::Permissions::READ_MESSAGE_HISTORY
    pub const fn private_archived_threads(
        &self,
        channel_id: Id<ChannelMarker>,
    ) -> GetPrivateArchivedThreads<'_> {
        GetPrivateArchivedThreads::new(self, channel_id)
    }

    /// Returns archived public threads in the channel.
    ///
    /// Requires the [`READ_MESSAGE_HISTORY`] permission.
    ///
    /// Threads are ordered by [`archive_timestamp`] in descending order.
    ///
    /// When called in a [`GuildText`] channel, returns [`GuildPublicThread`]s.
    ///
    /// When called in a [`GuildNews`] channel, returns [`GuildNewsThread`]s.
    ///
    /// [`archive_timestamp`]: twilight_model::channel::thread::ThreadMetadata::archive_timestamp
    /// [`GuildNews`]: twilight_model::channel::ChannelType::GuildNews
    /// [`GuildNewsThread`]: twilight_model::channel::ChannelType::GuildNewsThread
    /// [`GuildPublicThread`]: twilight_model::channel::ChannelType::GuildPublicThread
    /// [`GuildText`]: twilight_model::channel::ChannelType::GuildText
    /// [`READ_MESSAGE_HISTORY`]: twilight_model::guild::Permissions::READ_MESSAGE_HISTORY
    pub const fn public_archived_threads(
        &self,
        channel_id: Id<ChannelMarker>,
    ) -> GetPublicArchivedThreads<'_> {
        GetPublicArchivedThreads::new(self, channel_id)
    }

    /// Remove another member from a thread.
    ///
    /// Requires that the thread is not archived.
    ///
    /// Requires the [`MANAGE_THREADS`] permission, unless both the thread is a
    /// [`GuildPrivateThread`], and the current user is the creator of the
    /// thread.
    ///
    /// [`GuildPrivateThread`]: twilight_model::channel::ChannelType::GuildPrivateThread
    /// [`MANAGE_THREADS`]: twilight_model::guild::Permissions::MANAGE_THREADS
    pub const fn remove_thread_member(
        &self,
        channel_id: Id<ChannelMarker>,
        user_id: Id<UserMarker>,
    ) -> RemoveThreadMember<'_> {
        RemoveThreadMember::new(self, channel_id, user_id)
    }

    /// Returns a [`ThreadMember`] in a thread.
    ///
    /// [`ThreadMember`]: twilight_model::channel::thread::ThreadMember
    pub const fn thread_member(
        &self,
        channel_id: Id<ChannelMarker>,
        user_id: Id<UserMarker>,
    ) -> GetThreadMember<'_> {
        GetThreadMember::new(self, channel_id, user_id)
    }

    /// Returns the [`ThreadMember`]s of the thread.
    ///
    /// [`ThreadMember`]: twilight_model::channel::thread::ThreadMember
    pub const fn thread_members(&self, channel_id: Id<ChannelMarker>) -> GetThreadMembers<'_> {
        GetThreadMembers::new(self, channel_id)
    }

    /// Update a thread.
    ///
    /// All fields are optional. The minimum length of the name is 1 UTF-16
    /// characters and the maximum is 100 UTF-16 characters.
    pub const fn update_thread(&self, channel_id: Id<ChannelMarker>) -> UpdateThread<'_> {
        UpdateThread::new(self, channel_id)
    }

    /// Get a user's information by id.
    pub const fn user(&self, user_id: Id<UserMarker>) -> GetUser<'_> {
        GetUser::new(self, user_id)
    }

    /// Update another user's voice state.
    ///
    /// # Caveats
    ///
    /// - `channel_id` must currently point to a stage channel.
    /// - User must already have joined `channel_id`.
    pub const fn update_user_voice_state(
        &self,
        guild_id: Id<GuildMarker>,
        user_id: Id<UserMarker>,
        channel_id: Id<ChannelMarker>,
    ) -> UpdateUserVoiceState<'_> {
        UpdateUserVoiceState::new(self, guild_id, user_id, channel_id)
    }

    /// Get a list of voice regions that can be used when creating a guild.
    pub const fn voice_regions(&self) -> GetVoiceRegions<'_> {
        GetVoiceRegions::new(self)
    }

    /// Get a webhook by ID.
    pub const fn webhook(&self, id: Id<WebhookMarker>) -> GetWebhook<'_> {
        GetWebhook::new(self, id)
    }

    /// Create a webhook in a channel.
    ///
    /// # Examples
    ///
    /// ```no_run
    /// # use twilight_http::Client;
    /// # use twilight_model::id::Id;
    /// #
    /// # #[tokio::main]
    /// # async fn main() -> Result<(), Box<dyn std::error::Error>> {
    /// # let client = Client::new("my token".to_owned());
    /// let channel_id = Id::new(123);
    ///
    /// let webhook = client
    ///     .create_webhook(channel_id, "Twily Bot")
    ///     .exec()
    ///     .await?;
    /// # Ok(()) }
    /// ```
    pub const fn create_webhook<'a>(
        &'a self,
        channel_id: Id<ChannelMarker>,
        name: &'a str,
    ) -> CreateWebhook<'a> {
        CreateWebhook::new(self, channel_id, name)
    }

    /// Delete a webhook by its ID.
    pub const fn delete_webhook(&self, id: Id<WebhookMarker>) -> DeleteWebhook<'_> {
        DeleteWebhook::new(self, id)
    }

    /// Update a webhook by ID.
    pub const fn update_webhook(&self, webhook_id: Id<WebhookMarker>) -> UpdateWebhook<'_> {
        UpdateWebhook::new(self, webhook_id)
    }

    /// Update a webhook, with a token, by ID.
    pub const fn update_webhook_with_token<'a>(
        &'a self,
        webhook_id: Id<WebhookMarker>,
        token: &'a str,
    ) -> UpdateWebhookWithToken<'a> {
        UpdateWebhookWithToken::new(self, webhook_id, token)
    }

    /// Executes a webhook, sending a message to its channel.
    ///
    /// You can only specify one of [`content`], [`embeds`], or [`files`].
    ///
    /// # Examples
    ///
    /// ```no_run
    /// # use twilight_http::Client;
    /// # use twilight_model::id::Id;
    /// #
    /// # #[tokio::main]
    /// # async fn main() -> Result<(), Box<dyn std::error::Error>> {
    /// # let client = Client::new("my token".to_owned());
    /// let id = Id::new(432);
    /// #
    /// let webhook = client
    ///     .execute_webhook(id, "webhook token")
    ///     .content("Pinkie...")?
    ///     .exec()
    ///     .await?;
    /// # Ok(()) }
    /// ```
    ///
    /// [`content`]: crate::request::channel::webhook::ExecuteWebhook::content
    /// [`embeds`]: crate::request::channel::webhook::ExecuteWebhook::embeds
    /// [`files`]: crate::request::channel::webhook::ExecuteWebhook::files
    pub const fn execute_webhook<'a>(
        &'a self,
        webhook_id: Id<WebhookMarker>,
        token: &'a str,
    ) -> ExecuteWebhook<'a> {
        ExecuteWebhook::new(self, webhook_id, token)
    }

    /// Get a webhook message by webhook ID, token, and message ID.
    pub const fn webhook_message<'a>(
        &'a self,
        webhook_id: Id<WebhookMarker>,
        token: &'a str,
        message_id: Id<MessageMarker>,
    ) -> GetWebhookMessage<'a> {
        GetWebhookMessage::new(self, webhook_id, token, message_id)
    }

    /// Update a message executed by a webhook.
    ///
    /// # Examples
    ///
    /// ```no_run
    /// # use twilight_http::Client;
    /// use twilight_model::id::Id;
    ///
    /// # #[tokio::main]
    /// # async fn main() -> Result<(), Box<dyn std::error::Error>> {
    /// # let client = Client::new("token".to_owned());
    /// client.update_webhook_message(Id::new(1), "token here", Id::new(2))
    ///     .content(Some("new message content"))?
    ///     .exec()
    ///     .await?;
    /// # Ok(()) }
    /// ```
    pub const fn update_webhook_message<'a>(
        &'a self,
        webhook_id: Id<WebhookMarker>,
        token: &'a str,
        message_id: Id<MessageMarker>,
    ) -> UpdateWebhookMessage<'a> {
        UpdateWebhookMessage::new(self, webhook_id, token, message_id)
    }

    /// Delete a message executed by a webhook.
    ///
    /// # Examples
    ///
    /// ```no_run
    /// # use twilight_http::Client;
    /// use twilight_model::id::Id;
    ///
    /// # #[tokio::main]
    /// # async fn main() -> Result<(), Box<dyn std::error::Error>> {
    /// # let client = Client::new("token".to_owned());
    /// client
    ///     .delete_webhook_message(Id::new(1), "token here", Id::new(2))
    ///     .exec()
    ///     .await?;
    /// # Ok(()) }
    /// ```
    pub const fn delete_webhook_message<'a>(
        &'a self,
        webhook_id: Id<WebhookMarker>,
        token: &'a str,
        message_id: Id<MessageMarker>,
    ) -> DeleteWebhookMessage<'a> {
        DeleteWebhookMessage::new(self, webhook_id, token, message_id)
    }

<<<<<<< HEAD
    /// Respond to an interaction, by ID and token.
    ///
    /// For variants of [`InteractionResponse`] that contain a [`CallbackData`],
    /// there is an [associated builder] in the [`twilight-util`] crate.
    ///
    /// [`CallbackData`]: twilight_model::application::callback::CallbackData
    /// [`twilight-util`]: https://docs.rs/twilight-util/latest/index.html
    /// [associated builder]: https://docs.rs/twilight-util/latest/builder/struct.CallbackDataBuilder.html
    pub const fn interaction_callback<'a>(
        &'a self,
        interaction_id: InteractionId,
        interaction_token: &'a str,
        response: &'a InteractionResponse,
    ) -> InteractionCallback<'a> {
        InteractionCallback::new(self, interaction_id, interaction_token, response)
    }

    /// Get the original message, by its token.
    ///
    /// # Errors
    ///
    /// Returns an [`InteractionErrorType::ApplicationIdNotPresent`]
    /// error type if an application ID has not been configured via
    /// [`Client::set_application_id`].
    pub fn get_interaction_original<'a>(
        &'a self,
        interaction_token: &'a str,
    ) -> Result<GetOriginalResponse<'a>, InteractionError> {
        let application_id = self.application_id().ok_or(InteractionError {
            kind: InteractionErrorType::ApplicationIdNotPresent,
        })?;

        Ok(GetOriginalResponse::new(
            self,
            application_id,
            interaction_token,
        ))
    }

    /// Edit the original message, by its token.
    ///
    /// # Errors
    ///
    /// Returns an [`InteractionErrorType::ApplicationIdNotPresent`]
    /// error type if an application ID has not been configured via
    /// [`Client::set_application_id`].
    pub fn update_interaction_original<'a>(
        &'a self,
        interaction_token: &'a str,
    ) -> Result<UpdateOriginalResponse<'a>, InteractionError> {
        let application_id = self.application_id().ok_or(InteractionError {
            kind: InteractionErrorType::ApplicationIdNotPresent,
        })?;

        Ok(UpdateOriginalResponse::new(
            self,
            application_id,
            interaction_token,
        ))
    }

    /// Get a followup message of an interaction.
    ///
    /// # Errors
    ///
    /// Returns an [`InteractionErrorType::ApplicationIdNotPresent`]
    /// error type if an application ID has not been configured via
    /// [`Client::set_application_id`].
    pub fn followup_message<'a>(
        &'a self,
        interaction_token: &'a str,
        message_id: MessageId,
    ) -> Result<GetFollowupMessage<'a>, InteractionError> {
        let application_id = self.application_id().ok_or(InteractionError {
            kind: InteractionErrorType::ApplicationIdNotPresent,
        })?;

        Ok(GetFollowupMessage::new(
            self,
            application_id,
            interaction_token,
            message_id,
        ))
    }

    /// Delete the original message, by its token.
    ///
    /// # Errors
    ///
    /// Returns an [`InteractionErrorType::ApplicationIdNotPresent`]
    /// error type if an application ID has not been configured via
    /// [`Client::set_application_id`].
    pub fn delete_interaction_original<'a>(
        &'a self,
        interaction_token: &'a str,
    ) -> Result<DeleteOriginalResponse<'a>, InteractionError> {
        let application_id = self.application_id().ok_or(InteractionError {
            kind: InteractionErrorType::ApplicationIdNotPresent,
        })?;

        Ok(DeleteOriginalResponse::new(
            self,
            application_id,
            interaction_token,
        ))
    }

    /// Create a followup message, by an interaction token.
    ///
    /// # Errors
    ///
    /// Returns an [`InteractionErrorType::ApplicationIdNotPresent`]
    /// error type if an application ID has not been configured via
    /// [`Client::set_application_id`].
    pub fn create_followup_message<'a>(
        &'a self,
        interaction_token: &'a str,
    ) -> Result<CreateFollowupMessage<'a>, InteractionError> {
        let application_id = self.application_id().ok_or(InteractionError {
            kind: InteractionErrorType::ApplicationIdNotPresent,
        })?;

        Ok(CreateFollowupMessage::new(
            self,
            application_id,
            interaction_token,
        ))
    }

    /// Edit a followup message, by an interaction token.
    ///
    /// # Errors
    ///
    /// Returns an [`InteractionErrorType::ApplicationIdNotPresent`]
    /// error type if an application ID has not been configured via
    /// [`Client::set_application_id`].
    pub fn update_followup_message<'a>(
        &'a self,
        interaction_token: &'a str,
        message_id: MessageId,
    ) -> Result<UpdateFollowupMessage<'a>, InteractionError> {
        let application_id = self.application_id().ok_or(InteractionError {
            kind: InteractionErrorType::ApplicationIdNotPresent,
        })?;

        Ok(UpdateFollowupMessage::new(
            self,
            application_id,
            interaction_token,
            message_id,
        ))
    }

    /// Delete a followup message by interaction token and the message's ID.
    ///
    /// # Errors
    ///
    /// Returns an [`InteractionErrorType::ApplicationIdNotPresent`]
    /// error type if an application ID has not been configured via
    /// [`Client::set_application_id`].
    pub fn delete_followup_message<'a>(
        &'a self,
        interaction_token: &'a str,
        message_id: MessageId,
    ) -> Result<DeleteFollowupMessage<'a>, InteractionError> {
        let application_id = self.application_id().ok_or(InteractionError {
            kind: InteractionErrorType::ApplicationIdNotPresent,
        })?;

        Ok(DeleteFollowupMessage::new(
            self,
            application_id,
            interaction_token,
            message_id,
        ))
    }

    /// Create a new command in a guild.
    ///
    /// The name must be between 1 and 32 characters in length. Creating a
    /// guild command with the same name as an already-existing guild command in
    /// the same guild will overwrite the old command. See [the Discord Docs/Create Guild Application Command].
    ///
    /// # Errors
    ///
    /// Returns an [`InteractionErrorType::ApplicationIdNotPresent`]
    /// error type if an application ID has not been configured via
    /// [`Client::set_application_id`].
    ///
    /// Returns an [`InteractionErrorType::CommandNameValidationFailed`]
    /// error type if the command name is not between 1 and 32 characters.
    ///
    /// [the Discord Docs/Create Guild Application Command]: https://discord.com/developers/docs/interactions/application-commands#create-guild-application-command
    pub fn create_guild_command<'a>(
        &'a self,
        guild_id: GuildId,
        name: &'a str,
    ) -> Result<CreateGuildCommand<'a>, InteractionError> {
        let application_id = self.application_id().ok_or(InteractionError {
            kind: InteractionErrorType::ApplicationIdNotPresent,
        })?;

        CreateGuildCommand::new(self, application_id, guild_id, name)
    }

    /// Fetch a guild command for your application.
    ///
    /// # Errors
    ///
    /// Returns an [`InteractionErrorType::ApplicationIdNotPresent`]
    /// error type if an application ID has not been configured via
    /// [`Client::set_application_id`].
    pub fn get_guild_command(
        &self,
        guild_id: GuildId,
        command_id: CommandId,
    ) -> Result<GetGuildCommand<'_>, InteractionError> {
        let application_id = self.application_id().ok_or(InteractionError {
            kind: InteractionErrorType::ApplicationIdNotPresent,
        })?;

        Ok(GetGuildCommand::new(
            self,
            application_id,
            guild_id,
            command_id,
        ))
    }

    /// Fetch all commands for a guild, by ID.
    ///
    /// # Errors
    ///
    /// Returns an [`InteractionErrorType::ApplicationIdNotPresent`]
    /// error type if an application ID has not been configured via
    /// [`Client::set_application_id`].
    pub fn get_guild_commands(
        &self,
        guild_id: GuildId,
    ) -> Result<GetGuildCommands<'_>, InteractionError> {
        let application_id = self.application_id().ok_or(InteractionError {
            kind: InteractionErrorType::ApplicationIdNotPresent,
        })?;

        Ok(GetGuildCommands::new(self, application_id, guild_id))
    }

    /// Edit a command in a guild, by ID.
    ///
    /// You must specify a name and description. See [the Discord Docs/Edit Guild Application Command] for more
    /// information.
    ///
    /// # Errors
    ///
    /// Returns an [`InteractionErrorType::ApplicationIdNotPresent`]
    /// error type if an application ID has not been configured via
    /// [`Client::set_application_id`].
    ///
    /// [the Discord Docs/Edit Guild Application Command]: https://discord.com/developers/docs/interactions/application-commands#edit-guild-application-command
    pub fn update_guild_command(
        &self,
        guild_id: GuildId,
        command_id: CommandId,
    ) -> Result<UpdateGuildCommand<'_>, InteractionError> {
        let application_id = self.application_id().ok_or(InteractionError {
            kind: InteractionErrorType::ApplicationIdNotPresent,
        })?;

        Ok(UpdateGuildCommand::new(
            self,
            application_id,
            guild_id,
            command_id,
        ))
    }

    /// Delete a command in a guild, by ID.
=======
    /// Delete a scheduled event in a guild.
    ///
    /// # Examples
>>>>>>> 128bd33f
    ///
    /// ```no_run
    /// # use twilight_http::Client;
    /// # use twilight_model::id::Id;
    /// # #[tokio::main]
    /// # async fn main() -> Result<(), Box<dyn std::error::Error>> {
    /// # let client = Client::new("token".to_owned());
    /// let guild_id = Id::new(1);
    /// let scheduled_event_id = Id::new(2);
    ///
    /// client
    ///     .delete_guild_scheduled_event(guild_id, scheduled_event_id)
    ///     .exec()
    ///     .await?;
    /// # Ok(()) }
    /// ```
    pub const fn delete_guild_scheduled_event(
        &self,
        guild_id: Id<GuildMarker>,
        scheduled_event_id: Id<ScheduledEventMarker>,
    ) -> DeleteGuildScheduledEvent<'_> {
        DeleteGuildScheduledEvent::new(self, guild_id, scheduled_event_id)
    }

    /// Create a scheduled event in a guild.
    ///
    /// Once a guild is selected, you must choose one of three event types to
    /// create. The request builders will ensure you provide the correct data to
    /// Discord. See [the Discord docs] for more information on which events
    /// require which fields.
    ///
    /// The name must be between 1 and 100 characters in length. For external
    /// events, the location must be between 1 and 100 characters in length.
    ///
    /// # Examples
    ///
<<<<<<< HEAD
    /// The name must be between 1 and 32 characters in length. Creating a
    /// command with the same name as an already-existing global command will
    /// overwrite the old command. See [the Discord Docs/Create Global Application Command].
=======
    /// Create an event in a stage instance:
>>>>>>> 128bd33f
    ///
    /// ```no_run
    /// # use twilight_http::Client;
    /// use twilight_model::{datetime::Timestamp, id::Id};
    /// # #[tokio::main]
    /// # async fn main() -> Result<(), Box<dyn std::error::Error>> {
    /// # let client = Client::new("token".to_owned());
    /// let guild_id = Id::new(1);
    /// let channel_id = Id::new(2);
    /// let garfield_start_time = Timestamp::parse("2022-01-01T14:00:00+00:00")?;
    ///
    /// client
    ///     .create_guild_scheduled_event(guild_id)
    ///     .stage_instance(
    ///         channel_id,
    ///         "Garfield Appreciation Hour",
    ///         &garfield_start_time
    ///     )?
    ///     .description("Discuss: How important is Garfield to You?")?
    ///     .exec()
    ///     .await?;
    /// # Ok(()) }
    /// ```
    ///
    /// Create an external event:
    ///
<<<<<<< HEAD
    /// [the Discord Docs/Create Global Application Command]: https://discord.com/developers/docs/interactions/application-commands#create-global-application-command
    pub fn create_global_command<'a>(
        &'a self,
        name: &'a str,
    ) -> Result<CreateGlobalCommand<'a>, InteractionError> {
        let application_id = self.application_id().ok_or(InteractionError {
            kind: InteractionErrorType::ApplicationIdNotPresent,
        })?;

        CreateGlobalCommand::new(self, application_id, name)
    }

    /// Fetch a global command for your application.
=======
    /// ```no_run
    /// # use twilight_http::Client;
    /// use twilight_model::{datetime::Timestamp, id::Id};
    /// # #[tokio::main]
    /// # async fn main() -> Result<(), Box<dyn std::error::Error>> {
    /// # let client = Client::new("token".to_owned());
    /// let guild_id = Id::new(1);
    /// let garfield_con_start_time = Timestamp::parse("2022-01-04T08:00:00+00:00")?;
    /// let garfield_con_end_time = Timestamp::parse("2022-01-06T17:00:00+00:00")?;
>>>>>>> 128bd33f
    ///
    /// client
    ///     .create_guild_scheduled_event(guild_id)
    ///     .external(
    ///         "Garfield Con 2022",
    ///         "Baltimore Convention Center",
    ///         &garfield_con_start_time,
    ///         &garfield_con_end_time
    ///     )?
    ///     .description("In a spiritual successor to BronyCon, Garfield fans \
    /// from around the globe celebrate all things related to the loveable cat.")?
    ///     .exec()
    ///     .await?;
    /// # Ok(()) }
    /// ```
    ///
    /// [the Discord docs]: https://discord.com/developers/docs/resources/guild-scheduled-event#create-guild-scheduled-event
    pub const fn create_guild_scheduled_event(
        &self,
        guild_id: Id<GuildMarker>,
    ) -> CreateGuildScheduledEvent<'_> {
        CreateGuildScheduledEvent::new(self, guild_id)
    }

    /// Get a scheduled event in a guild.
    pub const fn guild_scheduled_event(
        &self,
        guild_id: Id<GuildMarker>,
        scheduled_event_id: Id<ScheduledEventMarker>,
    ) -> GetGuildScheduledEvent<'_> {
        GetGuildScheduledEvent::new(self, guild_id, scheduled_event_id)
    }

    /// Get a list of users subscribed to a scheduled event.
    ///
<<<<<<< HEAD
    /// You must specify a name and description. See [the Discord Docs/Edit Global Application Command] for more
    /// information.
    ///
    /// # Errors
    ///
    /// Returns an [`InteractionErrorType::ApplicationIdNotPresent`]
    /// error type if an application ID has not been configured via
    /// [`Client::set_application_id`].
    ///
    /// [the Discord Docs/Edit Global Application Command]: https://discord.com/developers/docs/interactions/application-commands#edit-global-application-command
    pub fn update_global_command(
=======
    /// Users are returned in ascending order by `user_id`. [`before`] and
    /// [`after`] both take a user id. If both are specified, only [`before`] is
    /// respected. The default [`limit`] is 100. See [the Discord docs] for more
    /// information.
    ///
    /// [`after`]: GetGuildScheduledEventUsers::after
    /// [`before`]: GetGuildScheduledEventUsers::before
    /// [`limit`]: GetGuildScheduledEventUsers::limit
    /// [the Discord docs]: https://discord.com/developers/docs/resources/guild-scheduled-event#get-guild-scheduled-event-users
    pub const fn guild_scheduled_event_users(
>>>>>>> 128bd33f
        &self,
        guild_id: Id<GuildMarker>,
        scheduled_event_id: Id<ScheduledEventMarker>,
    ) -> GetGuildScheduledEventUsers<'_> {
        GetGuildScheduledEventUsers::new(self, guild_id, scheduled_event_id)
    }

    /// Get a list of scheduled events in a guild.
    pub const fn guild_scheduled_events(
        &self,
        guild_id: Id<GuildMarker>,
    ) -> GetGuildScheduledEvents<'_> {
        GetGuildScheduledEvents::new(self, guild_id)
    }

    /// Update a scheduled event in a guild.
    ///
    /// This endpoint supports changing the type of event. When changing the
    /// entity type to either [`EntityType::StageInstance`] or
    /// [`EntityType::Voice`], an [`Id<ChannelMarker>`] must be provided if it
    /// does not already exist.
    ///
    /// When changing the entity type to [`EntityType::External`], the
    /// `channel_id` field is cleared and the [`channel_id`] method has no
    /// effect. Additionally, you must set a location with [`location`].
    ///
    /// [`EntityType::External`]: twilight_model::scheduled_event::EntityType::External
    /// [`EntityType::StageInstance`]: twilight_model::scheduled_event::EntityType::StageInstance
    /// [`EntityType::Voice`]: twilight_model::scheduled_event::EntityType::Voice
    /// [`channel_id`]: UpdateGuildScheduledEvent::channel_id
    /// [`location`]: UpdateGuildScheduledEvent::location
    pub const fn update_guild_scheduled_event(
        &self,
        guild_id: Id<GuildMarker>,
        scheduled_event_id: Id<ScheduledEventMarker>,
    ) -> UpdateGuildScheduledEvent<'_> {
        UpdateGuildScheduledEvent::new(self, guild_id, scheduled_event_id)
    }

    /// Returns a single sticker by its ID.
    ///
    /// # Examples
    ///
    /// ```no_run
    /// use twilight_http::Client;
    /// use twilight_model::id::Id;
    ///
    /// # #[tokio::main]
    /// # async fn main() -> Result<(), Box<dyn std::error::Error>> {
    /// let client = Client::new("my token".to_owned());
    ///
    /// let id = Id::new(123);
    /// let sticker = client.sticker(id).exec().await?.model().await?;
    ///
    /// println!("{:#?}", sticker);
    /// # Ok(()) }
    /// ```
    pub const fn sticker(&self, sticker_id: Id<StickerMarker>) -> GetSticker<'_> {
        GetSticker::new(self, sticker_id)
    }

    /// Returns a list of sticker packs available to Nitro subscribers.
    ///
    /// # Examples
    ///
    /// ```no_run
    /// use twilight_http::Client;
    ///
    /// # #[tokio::main]
    /// # async fn main() -> Result<(), Box<dyn std::error::Error>> {
    /// let client = Client::new("my token".to_owned());
    ///
    /// let packs = client.nitro_sticker_packs().exec().await?.model().await?;
    ///
    /// println!("{}", packs.sticker_packs.len());
    /// # Ok(()) }
    /// ```
    pub const fn nitro_sticker_packs(&self) -> GetNitroStickerPacks<'_> {
        GetNitroStickerPacks::new(self)
    }

    /// Returns a list of stickers in a guild.
    ///
    /// # Examples
    ///
    /// ```no_run
    /// use twilight_http::Client;
    /// use twilight_model::id::Id;
    ///
    /// # #[tokio::main]
    /// # async fn main() -> Result<(), Box<dyn std::error::Error>> {
    /// let client = Client::new("my token".to_owned());
    ///
    /// let guild_id = Id::new(1);
    /// let stickers = client
    ///     .guild_stickers(guild_id)
    ///     .exec()
    ///     .await?
    ///     .models()
    ///     .await?;
    ///
    /// println!("{}", stickers.len());
    /// # Ok(()) }
    /// ```
    pub const fn guild_stickers(&self, guild_id: Id<GuildMarker>) -> GetGuildStickers<'_> {
        GetGuildStickers::new(self, guild_id)
    }

    /// Returns a guild sticker by the guild's ID and the sticker's ID.
    ///
    /// # Examples
    ///
    /// ```no_run
    /// use twilight_http::Client;
    /// use twilight_model::id::Id;
    ///
    /// # #[tokio::main]
    /// # async fn main() -> Result<(), Box<dyn std::error::Error>> {
    /// let client = Client::new("my token".to_owned());
    ///
    /// let guild_id = Id::new(1);
    /// let sticker_id = Id::new(2);
    /// let sticker = client
    ///     .guild_sticker(guild_id, sticker_id)
    ///     .exec()
    ///     .await?
    ///     .model()
    ///     .await?;
    ///
    /// println!("{:#?}", sticker);
    /// # Ok(()) }
    /// ```
    pub const fn guild_sticker(
        &self,
        guild_id: Id<GuildMarker>,
        sticker_id: Id<StickerMarker>,
    ) -> GetGuildSticker<'_> {
        GetGuildSticker::new(self, guild_id, sticker_id)
    }

    /// Creates a sticker in a guild, and returns the created sticker.
    ///
    /// # Examples
    ///
    /// ```no_run
    /// use twilight_http::Client;
    /// use twilight_model::id::Id;
    ///
    /// # #[tokio::main]
    /// # async fn main() -> Result<(), Box<dyn std::error::Error>> {
    /// let client = Client::new("my token".to_owned());
    ///
    /// let guild_id = Id::new(1);
    /// let sticker = client
    ///     .create_guild_sticker(
    ///         guild_id,
    ///         &"sticker name",
    ///         &"sticker description",
    ///         &"sticker,tags",
    ///         &[23,23,23,23]
    ///     )?
    ///     .exec()
    ///     .await?
    ///     .model()
    ///     .await?;
    ///
    /// println!("{:#?}", sticker);
    /// # Ok(()) }
    /// ```
    pub fn create_guild_sticker<'a>(
        &'a self,
        guild_id: Id<GuildMarker>,
        name: &'a str,
        description: &'a str,
        tags: &'a str,
        file: &'a [u8],
    ) -> Result<CreateGuildSticker<'_>, StickerValidationError> {
        CreateGuildSticker::new(self, guild_id, name, description, tags, file)
    }

    /// Updates a sticker in a guild, and returns the updated sticker.
    ///
    /// # Examples
    ///
    /// ```no_run
    /// use twilight_http::Client;
    /// use twilight_model::id::Id;
    ///
    /// # #[tokio::main]
    /// # async fn main() -> Result<(), Box<dyn std::error::Error>> {
    /// let client = Client::new("my token".to_owned());
    ///
    /// let guild_id = Id::new(1);
    /// let sticker_id = Id::new(2);
    /// let sticker = client
    ///     .update_guild_sticker(guild_id, sticker_id)
    ///     .description("new description")?
    ///     .exec()
    ///     .await?
    ///     .model()
    ///     .await?;
    ///
    /// println!("{:#?}", sticker);
    /// # Ok(()) }
    /// ```
    pub const fn update_guild_sticker(
        &self,
        guild_id: Id<GuildMarker>,
        sticker_id: Id<StickerMarker>,
    ) -> UpdateGuildSticker<'_> {
        UpdateGuildSticker::new(self, guild_id, sticker_id)
    }

    /// Deletes a guild sticker by the ID of the guild and its ID.
    ///
    /// # Examples
    ///
    /// ```no_run
    /// use twilight_http::Client;
    /// use twilight_model::id::Id;
    ///
    /// # #[tokio::main]
    /// # async fn main() -> Result<(), Box<dyn std::error::Error>> {
    /// let client = Client::new("my token".to_owned());
    ///
    /// let guild_id = Id::new(1);
    /// let sticker_id = Id::new(2);
    ///
    /// client
    ///     .delete_guild_sticker(guild_id, sticker_id)
    ///     .exec()
    ///     .await?;
    /// # Ok(()) }
    /// ```
    pub const fn delete_guild_sticker(
        &self,
        guild_id: Id<GuildMarker>,
        sticker_id: Id<StickerMarker>,
    ) -> DeleteGuildSticker<'_> {
        DeleteGuildSticker::new(self, guild_id, sticker_id)
    }

    /// Execute a request, returning a future resolving to a [`Response`].
    ///
    /// # Errors
    ///
    /// Returns an [`ErrorType::Unauthorized`] error type if the configured
    /// token has become invalid due to expiration, revocation, etc.
    ///
    /// [`Response`]: super::response::Response
    pub fn request<T>(&self, request: Request) -> ResponseFuture<T> {
        match self.try_request::<T>(request) {
            Ok(future) => future,
            Err(source) => ResponseFuture::error(source),
        }
    }

    #[allow(clippy::too_many_lines)]
    fn try_request<T>(&self, request: Request) -> Result<ResponseFuture<T>, Error> {
        if let Some(token_invalidated) = self.token_invalidated.as_ref() {
            if token_invalidated.load(Ordering::Relaxed) {
                return Err(Error {
                    kind: ErrorType::Unauthorized,
                    source: None,
                });
            }
        }

        let Request {
            body,
            form,
            headers: req_headers,
            method,
            path,
            ratelimit_path,
            use_authorization_token,
        } = request;

        let protocol = if self.use_http { "http" } else { "https" };
        let host = self.proxy.as_deref().unwrap_or("discord.com");

        let url = format!("{}://{}/api/v{}/{}", protocol, host, API_VERSION, path);
        #[cfg(feature = "tracing")]
        tracing::debug!("URL: {:?}", url);

        let mut builder = hyper::Request::builder().method(method.to_http()).uri(&url);

        if use_authorization_token {
            if let Some(token) = &self.token {
                let value = HeaderValue::from_str(token).map_err(|source| {
                    #[allow(clippy::borrow_interior_mutable_const)]
                    let name = AUTHORIZATION.to_string();

                    Error {
                        kind: ErrorType::CreatingHeader { name },
                        source: Some(Box::new(source)),
                    }
                })?;

                if let Some(headers) = builder.headers_mut() {
                    headers.insert(AUTHORIZATION, value);
                }
            }
        }

        let user_agent = HeaderValue::from_static(concat!(
            "DiscordBot (",
            env!("CARGO_PKG_HOMEPAGE"),
            ", ",
            env!("CARGO_PKG_VERSION"),
            ") Twilight-rs",
        ));

        if let Some(headers) = builder.headers_mut() {
            if let Some(form) = &form {
                if let Ok(content_type) = HeaderValue::try_from(form.content_type()) {
                    headers.insert(CONTENT_TYPE, content_type);
                }
            } else if let Some(bytes) = &body {
                let len = bytes.len();
                headers.insert(CONTENT_LENGTH, HeaderValue::from(len));

                let content_type = HeaderValue::from_static("application/json");
                headers.insert(CONTENT_TYPE, content_type);
            }

            #[cfg(feature = "decompression")]
            headers.insert(
                hyper::header::ACCEPT_ENCODING,
                HeaderValue::from_static("br"),
            );

            headers.insert(USER_AGENT, user_agent);

            if let Some(req_headers) = req_headers {
                for (maybe_name, value) in req_headers {
                    if let Some(name) = maybe_name {
                        headers.insert(name, value);
                    }
                }
            }

            if let Some(default_headers) = &self.default_headers {
                for (name, value) in default_headers {
                    headers.insert(name, HeaderValue::from(value));
                }
            }
        }

        let req = if let Some(form) = form {
            let form_bytes = form.build();
            if let Some(headers) = builder.headers_mut() {
                headers.insert(CONTENT_LENGTH, HeaderValue::from(form_bytes.len()));
            };
            builder
                .body(Body::from(form_bytes))
                .map_err(|source| Error {
                    kind: ErrorType::BuildingRequest,
                    source: Some(Box::new(source)),
                })?
        } else if let Some(bytes) = body {
            builder.body(Body::from(bytes)).map_err(|source| Error {
                kind: ErrorType::BuildingRequest,
                source: Some(Box::new(source)),
            })?
        } else if method == Method::Put || method == Method::Post || method == Method::Patch {
            if let Some(headers) = builder.headers_mut() {
                headers.insert(CONTENT_LENGTH, HeaderValue::from(0));
            }

            builder.body(Body::empty()).map_err(|source| Error {
                kind: ErrorType::BuildingRequest,
                source: Some(Box::new(source)),
            })?
        } else {
            builder.body(Body::empty()).map_err(|source| Error {
                kind: ErrorType::BuildingRequest,
                source: Some(Box::new(source)),
            })?
        };

        let inner = self.http.request(req);

        // For requests that don't use an authorization token we don't need to
        // remember whether the token is invalid. This may be for requests such
        // as webhooks and interactions.
        let invalid_token = if use_authorization_token {
            self.token_invalidated.as_ref().map(Arc::clone)
        } else {
            None
        };

        // Clippy suggests bad code; an `Option::map_or_else` won't work here
        // due to move semantics in both cases.
        #[allow(clippy::option_if_let_else)]
        if let Some(ratelimiter) = self.ratelimiter.as_ref() {
            let tx_future = ratelimiter.wait_for_ticket(ratelimit_path);

            Ok(ResponseFuture::ratelimit(
                None,
                invalid_token,
                tx_future,
                self.timeout,
                inner,
            ))
        } else {
            Ok(ResponseFuture::new(
                invalid_token,
                time::timeout(self.timeout, inner),
                None,
            ))
        }
    }
}<|MERGE_RESOLUTION|>--- conflicted
+++ resolved
@@ -778,13 +778,8 @@
     ///
     /// All endpoints are optional. See [the Discord Docs/Modify Guild].
     ///
-<<<<<<< HEAD
     /// [the Discord Docs/Modify Guild]: https://discord.com/developers/docs/resources/guild#modify-guild
-    pub const fn update_guild(&self, guild_id: GuildId) -> UpdateGuild<'_> {
-=======
-    /// [the discord docs]: https://discord.com/developers/docs/resources/guild#modify-guild
     pub const fn update_guild(&self, guild_id: Id<GuildMarker>) -> UpdateGuild<'_> {
->>>>>>> 128bd33f
         UpdateGuild::new(self, guild_id)
     }
 
@@ -843,13 +838,8 @@
     ///
     /// See [the Discord Docs/Get Guild Widget].
     ///
-<<<<<<< HEAD
     /// [the Discord Docs/Get Guild Widget]: https://discord.com/developers/docs/resources/guild#get-guild-widget
-    pub const fn guild_widget(&self, guild_id: GuildId) -> GetGuildWidget<'_> {
-=======
-    /// [the discord docs]: https://discord.com/developers/docs/resources/guild#get-guild-widget
     pub const fn guild_widget(&self, guild_id: Id<GuildMarker>) -> GetGuildWidget<'_> {
->>>>>>> 128bd33f
         GetGuildWidget::new(self, guild_id)
     }
 
@@ -973,12 +963,8 @@
     /// Returns an error of type [`ValidationErrorType::Nickname`] if the
     /// nickname is too short or too long.
     ///
-<<<<<<< HEAD
+    /// [`ValidationErrorType::Nickname`]: twilight_validate::request::ValidationErrorType::Nickname
     /// [the Discord Docs/Add Guild Member]: https://discord.com/developers/docs/resources/guild#add-guild-member
-=======
-    /// [`ValidationErrorType::Nickname`]: twilight_validate::request::ValidationErrorType::Nickname
-    /// [the discord docs]: https://discord.com/developers/docs/resources/guild#add-guild-member
->>>>>>> 128bd33f
     pub const fn add_guild_member<'a>(
         &'a self,
         guild_id: Id<GuildMarker>,
@@ -1029,12 +1015,8 @@
     /// Returns an error of type [`ValidationErrorType::Nickname`] if the
     /// nickname length is too short or too long.
     ///
-<<<<<<< HEAD
+    /// [`ValidationErrorType::Nickname`]: twilight_validate::request::ValidationErrorType::Nickname
     /// [the Discord Docs/Modify Guild Member]: https://discord.com/developers/docs/resources/guild#modify-guild-member
-=======
-    /// [`ValidationErrorType::Nickname`]: twilight_validate::request::ValidationErrorType::Nickname
-    /// [the discord docs]: https://discord.com/developers/docs/resources/guild#modify-guild-member
->>>>>>> 128bd33f
     pub const fn update_guild_member(
         &self,
         guild_id: Id<GuildMarker>,
@@ -1110,13 +1092,8 @@
     ///
     /// See [the Discord Docs/Begin Guild Prune].
     ///
-<<<<<<< HEAD
     /// [the Discord Docs/Begin Guild Prune]: https://discord.com/developers/docs/resources/guild#begin-guild-prune
-    pub const fn create_guild_prune(&self, guild_id: GuildId) -> CreateGuildPrune<'_> {
-=======
-    /// [the discord docs]: https://discord.com/developers/docs/resources/guild#begin-guild-prune
     pub const fn create_guild_prune(&self, guild_id: Id<GuildMarker>) -> CreateGuildPrune<'_> {
->>>>>>> 128bd33f
         CreateGuildPrune::new(self, guild_id)
     }
 
@@ -2002,289 +1979,9 @@
         DeleteWebhookMessage::new(self, webhook_id, token, message_id)
     }
 
-<<<<<<< HEAD
-    /// Respond to an interaction, by ID and token.
-    ///
-    /// For variants of [`InteractionResponse`] that contain a [`CallbackData`],
-    /// there is an [associated builder] in the [`twilight-util`] crate.
-    ///
-    /// [`CallbackData`]: twilight_model::application::callback::CallbackData
-    /// [`twilight-util`]: https://docs.rs/twilight-util/latest/index.html
-    /// [associated builder]: https://docs.rs/twilight-util/latest/builder/struct.CallbackDataBuilder.html
-    pub const fn interaction_callback<'a>(
-        &'a self,
-        interaction_id: InteractionId,
-        interaction_token: &'a str,
-        response: &'a InteractionResponse,
-    ) -> InteractionCallback<'a> {
-        InteractionCallback::new(self, interaction_id, interaction_token, response)
-    }
-
-    /// Get the original message, by its token.
-    ///
-    /// # Errors
-    ///
-    /// Returns an [`InteractionErrorType::ApplicationIdNotPresent`]
-    /// error type if an application ID has not been configured via
-    /// [`Client::set_application_id`].
-    pub fn get_interaction_original<'a>(
-        &'a self,
-        interaction_token: &'a str,
-    ) -> Result<GetOriginalResponse<'a>, InteractionError> {
-        let application_id = self.application_id().ok_or(InteractionError {
-            kind: InteractionErrorType::ApplicationIdNotPresent,
-        })?;
-
-        Ok(GetOriginalResponse::new(
-            self,
-            application_id,
-            interaction_token,
-        ))
-    }
-
-    /// Edit the original message, by its token.
-    ///
-    /// # Errors
-    ///
-    /// Returns an [`InteractionErrorType::ApplicationIdNotPresent`]
-    /// error type if an application ID has not been configured via
-    /// [`Client::set_application_id`].
-    pub fn update_interaction_original<'a>(
-        &'a self,
-        interaction_token: &'a str,
-    ) -> Result<UpdateOriginalResponse<'a>, InteractionError> {
-        let application_id = self.application_id().ok_or(InteractionError {
-            kind: InteractionErrorType::ApplicationIdNotPresent,
-        })?;
-
-        Ok(UpdateOriginalResponse::new(
-            self,
-            application_id,
-            interaction_token,
-        ))
-    }
-
-    /// Get a followup message of an interaction.
-    ///
-    /// # Errors
-    ///
-    /// Returns an [`InteractionErrorType::ApplicationIdNotPresent`]
-    /// error type if an application ID has not been configured via
-    /// [`Client::set_application_id`].
-    pub fn followup_message<'a>(
-        &'a self,
-        interaction_token: &'a str,
-        message_id: MessageId,
-    ) -> Result<GetFollowupMessage<'a>, InteractionError> {
-        let application_id = self.application_id().ok_or(InteractionError {
-            kind: InteractionErrorType::ApplicationIdNotPresent,
-        })?;
-
-        Ok(GetFollowupMessage::new(
-            self,
-            application_id,
-            interaction_token,
-            message_id,
-        ))
-    }
-
-    /// Delete the original message, by its token.
-    ///
-    /// # Errors
-    ///
-    /// Returns an [`InteractionErrorType::ApplicationIdNotPresent`]
-    /// error type if an application ID has not been configured via
-    /// [`Client::set_application_id`].
-    pub fn delete_interaction_original<'a>(
-        &'a self,
-        interaction_token: &'a str,
-    ) -> Result<DeleteOriginalResponse<'a>, InteractionError> {
-        let application_id = self.application_id().ok_or(InteractionError {
-            kind: InteractionErrorType::ApplicationIdNotPresent,
-        })?;
-
-        Ok(DeleteOriginalResponse::new(
-            self,
-            application_id,
-            interaction_token,
-        ))
-    }
-
-    /// Create a followup message, by an interaction token.
-    ///
-    /// # Errors
-    ///
-    /// Returns an [`InteractionErrorType::ApplicationIdNotPresent`]
-    /// error type if an application ID has not been configured via
-    /// [`Client::set_application_id`].
-    pub fn create_followup_message<'a>(
-        &'a self,
-        interaction_token: &'a str,
-    ) -> Result<CreateFollowupMessage<'a>, InteractionError> {
-        let application_id = self.application_id().ok_or(InteractionError {
-            kind: InteractionErrorType::ApplicationIdNotPresent,
-        })?;
-
-        Ok(CreateFollowupMessage::new(
-            self,
-            application_id,
-            interaction_token,
-        ))
-    }
-
-    /// Edit a followup message, by an interaction token.
-    ///
-    /// # Errors
-    ///
-    /// Returns an [`InteractionErrorType::ApplicationIdNotPresent`]
-    /// error type if an application ID has not been configured via
-    /// [`Client::set_application_id`].
-    pub fn update_followup_message<'a>(
-        &'a self,
-        interaction_token: &'a str,
-        message_id: MessageId,
-    ) -> Result<UpdateFollowupMessage<'a>, InteractionError> {
-        let application_id = self.application_id().ok_or(InteractionError {
-            kind: InteractionErrorType::ApplicationIdNotPresent,
-        })?;
-
-        Ok(UpdateFollowupMessage::new(
-            self,
-            application_id,
-            interaction_token,
-            message_id,
-        ))
-    }
-
-    /// Delete a followup message by interaction token and the message's ID.
-    ///
-    /// # Errors
-    ///
-    /// Returns an [`InteractionErrorType::ApplicationIdNotPresent`]
-    /// error type if an application ID has not been configured via
-    /// [`Client::set_application_id`].
-    pub fn delete_followup_message<'a>(
-        &'a self,
-        interaction_token: &'a str,
-        message_id: MessageId,
-    ) -> Result<DeleteFollowupMessage<'a>, InteractionError> {
-        let application_id = self.application_id().ok_or(InteractionError {
-            kind: InteractionErrorType::ApplicationIdNotPresent,
-        })?;
-
-        Ok(DeleteFollowupMessage::new(
-            self,
-            application_id,
-            interaction_token,
-            message_id,
-        ))
-    }
-
-    /// Create a new command in a guild.
-    ///
-    /// The name must be between 1 and 32 characters in length. Creating a
-    /// guild command with the same name as an already-existing guild command in
-    /// the same guild will overwrite the old command. See [the Discord Docs/Create Guild Application Command].
-    ///
-    /// # Errors
-    ///
-    /// Returns an [`InteractionErrorType::ApplicationIdNotPresent`]
-    /// error type if an application ID has not been configured via
-    /// [`Client::set_application_id`].
-    ///
-    /// Returns an [`InteractionErrorType::CommandNameValidationFailed`]
-    /// error type if the command name is not between 1 and 32 characters.
-    ///
-    /// [the Discord Docs/Create Guild Application Command]: https://discord.com/developers/docs/interactions/application-commands#create-guild-application-command
-    pub fn create_guild_command<'a>(
-        &'a self,
-        guild_id: GuildId,
-        name: &'a str,
-    ) -> Result<CreateGuildCommand<'a>, InteractionError> {
-        let application_id = self.application_id().ok_or(InteractionError {
-            kind: InteractionErrorType::ApplicationIdNotPresent,
-        })?;
-
-        CreateGuildCommand::new(self, application_id, guild_id, name)
-    }
-
-    /// Fetch a guild command for your application.
-    ///
-    /// # Errors
-    ///
-    /// Returns an [`InteractionErrorType::ApplicationIdNotPresent`]
-    /// error type if an application ID has not been configured via
-    /// [`Client::set_application_id`].
-    pub fn get_guild_command(
-        &self,
-        guild_id: GuildId,
-        command_id: CommandId,
-    ) -> Result<GetGuildCommand<'_>, InteractionError> {
-        let application_id = self.application_id().ok_or(InteractionError {
-            kind: InteractionErrorType::ApplicationIdNotPresent,
-        })?;
-
-        Ok(GetGuildCommand::new(
-            self,
-            application_id,
-            guild_id,
-            command_id,
-        ))
-    }
-
-    /// Fetch all commands for a guild, by ID.
-    ///
-    /// # Errors
-    ///
-    /// Returns an [`InteractionErrorType::ApplicationIdNotPresent`]
-    /// error type if an application ID has not been configured via
-    /// [`Client::set_application_id`].
-    pub fn get_guild_commands(
-        &self,
-        guild_id: GuildId,
-    ) -> Result<GetGuildCommands<'_>, InteractionError> {
-        let application_id = self.application_id().ok_or(InteractionError {
-            kind: InteractionErrorType::ApplicationIdNotPresent,
-        })?;
-
-        Ok(GetGuildCommands::new(self, application_id, guild_id))
-    }
-
-    /// Edit a command in a guild, by ID.
-    ///
-    /// You must specify a name and description. See [the Discord Docs/Edit Guild Application Command] for more
-    /// information.
-    ///
-    /// # Errors
-    ///
-    /// Returns an [`InteractionErrorType::ApplicationIdNotPresent`]
-    /// error type if an application ID has not been configured via
-    /// [`Client::set_application_id`].
-    ///
-    /// [the Discord Docs/Edit Guild Application Command]: https://discord.com/developers/docs/interactions/application-commands#edit-guild-application-command
-    pub fn update_guild_command(
-        &self,
-        guild_id: GuildId,
-        command_id: CommandId,
-    ) -> Result<UpdateGuildCommand<'_>, InteractionError> {
-        let application_id = self.application_id().ok_or(InteractionError {
-            kind: InteractionErrorType::ApplicationIdNotPresent,
-        })?;
-
-        Ok(UpdateGuildCommand::new(
-            self,
-            application_id,
-            guild_id,
-            command_id,
-        ))
-    }
-
-    /// Delete a command in a guild, by ID.
-=======
     /// Delete a scheduled event in a guild.
     ///
     /// # Examples
->>>>>>> 128bd33f
     ///
     /// ```no_run
     /// # use twilight_http::Client;
@@ -2321,13 +2018,7 @@
     ///
     /// # Examples
     ///
-<<<<<<< HEAD
-    /// The name must be between 1 and 32 characters in length. Creating a
-    /// command with the same name as an already-existing global command will
-    /// overwrite the old command. See [the Discord Docs/Create Global Application Command].
-=======
     /// Create an event in a stage instance:
->>>>>>> 128bd33f
     ///
     /// ```no_run
     /// # use twilight_http::Client;
@@ -2354,21 +2045,6 @@
     ///
     /// Create an external event:
     ///
-<<<<<<< HEAD
-    /// [the Discord Docs/Create Global Application Command]: https://discord.com/developers/docs/interactions/application-commands#create-global-application-command
-    pub fn create_global_command<'a>(
-        &'a self,
-        name: &'a str,
-    ) -> Result<CreateGlobalCommand<'a>, InteractionError> {
-        let application_id = self.application_id().ok_or(InteractionError {
-            kind: InteractionErrorType::ApplicationIdNotPresent,
-        })?;
-
-        CreateGlobalCommand::new(self, application_id, name)
-    }
-
-    /// Fetch a global command for your application.
-=======
     /// ```no_run
     /// # use twilight_http::Client;
     /// use twilight_model::{datetime::Timestamp, id::Id};
@@ -2378,7 +2054,6 @@
     /// let guild_id = Id::new(1);
     /// let garfield_con_start_time = Timestamp::parse("2022-01-04T08:00:00+00:00")?;
     /// let garfield_con_end_time = Timestamp::parse("2022-01-06T17:00:00+00:00")?;
->>>>>>> 128bd33f
     ///
     /// client
     ///     .create_guild_scheduled_event(guild_id)
@@ -2414,19 +2089,6 @@
 
     /// Get a list of users subscribed to a scheduled event.
     ///
-<<<<<<< HEAD
-    /// You must specify a name and description. See [the Discord Docs/Edit Global Application Command] for more
-    /// information.
-    ///
-    /// # Errors
-    ///
-    /// Returns an [`InteractionErrorType::ApplicationIdNotPresent`]
-    /// error type if an application ID has not been configured via
-    /// [`Client::set_application_id`].
-    ///
-    /// [the Discord Docs/Edit Global Application Command]: https://discord.com/developers/docs/interactions/application-commands#edit-global-application-command
-    pub fn update_global_command(
-=======
     /// Users are returned in ascending order by `user_id`. [`before`] and
     /// [`after`] both take a user id. If both are specified, only [`before`] is
     /// respected. The default [`limit`] is 100. See [the Discord docs] for more
@@ -2437,7 +2099,6 @@
     /// [`limit`]: GetGuildScheduledEventUsers::limit
     /// [the Discord docs]: https://discord.com/developers/docs/resources/guild-scheduled-event#get-guild-scheduled-event-users
     pub const fn guild_scheduled_event_users(
->>>>>>> 128bd33f
         &self,
         guild_id: Id<GuildMarker>,
         scheduled_event_id: Id<ScheduledEventMarker>,
